--- conflicted
+++ resolved
@@ -206,7 +206,7 @@
       - uses: conda-incubator/setup-miniconda@v2
         with:
           activate-environment: test_env
-          python-version: 3.
+          python-version: 3.9
           auto-activate-base: false
       - name: Install dependencies
         run: |
@@ -504,20 +504,12 @@
       - uses: conda-incubator/setup-miniconda@v2
         with:
           activate-environment: test_env
-<<<<<<< HEAD
-          python-version: 3.9
-=======
           python-version: 3.11
->>>>>>> 97d47c46
-          auto-activate-base: false
-      - name: Install dependencies
-        run: |
-          conda install mpi4py pandas setuptools
-<<<<<<< HEAD
-          pip install pyomo xpress
-=======
+          auto-activate-base: false
+      - name: Install dependencies
+        run: |
+          conda install mpi4py pandas setuptools
           pip install pyomo xpress cplex
->>>>>>> 97d47c46
           pip install numpy
           python -m pip install amplpy --upgrade
           python -m amplpy.modules install highs cbc gurobi
