name: GitHub CI

on:
  push:
    branches:
      - main
  pull_request:
    branches:
      - main

concurrency:
  group: ${{ github.workflow }}-${{ github.event.pull_request.number || github.ref }}
  cancel-in-progress: true

defaults:
    run:
        shell: bash -l {0}

jobs:
  ruff:
    name: Ruff Linting
    runs-on: ubuntu-latest
    steps:
      - uses: actions/checkout@v4
      - uses: chartboost/ruff-action@v1

  nompi4py:
    name: no mpi4py
    runs-on: ubuntu-latest
    needs: [ruff]
    steps:
      - uses: actions/checkout@v3
      - uses: conda-incubator/setup-miniconda@v2
        with:
          activate-environment: test_env
          python-version: 3.8
          auto-activate-base: false
      - name: Install dependencies
        run: |
          pip install sphinx sphinx_rtd_theme cplex
          pip install xpress pandas dill

      - name: setup the program
        run: |
          pip install -e .

      - name: PH EF tests
        run: |
          cd mpisppy/tests
          python test_ef_ph.py


  regression:
    name: Basic regression tests
    runs-on: ubuntu-latest
    needs: [ruff]

    steps:
      - uses: actions/checkout@v3
      - uses: conda-incubator/setup-miniconda@v2
        with:
          activate-environment: test_env
          python-version: 3.11
          auto-activate-base: false
      - name: Install dependencies
        run: |
          conda install mpi4py pandas setuptools
          pip install pyomo sphinx sphinx_rtd_theme dill gridx-egret cplex pybind11
          pip install xpress

      - name: Build pyomo extensions
        run: |
          # we don't need it all; just APPSI's extensions
          pyomo build-extensions || python -c "from pyomo.contrib.appsi.cmodel import cmodel_available; exit(0) if bool(cmodel_available) else exit(1)"

      - name: setup the program
        run: |
          pip install -e .

      - name: Test EF/PH
        run: |
          python mpisppy/tests/test_ef_ph.py

      - name: Test afew
        run: |
          cd examples
          python afew.py xpress_persistent --oversubscribe

      - name: Test docs
        run: |
          cd ./doc/src/
          make doctest

  runall_persistent:
    name: run_all.py persistent solver
    runs-on: ubuntu-latest
    timeout-minutes: 15
    # this takes the most time, so we'll start it
    # without waiting on the linting and other checks
    # needs: [ruff]

    steps:
      - uses: actions/checkout@v3
      - uses: conda-incubator/setup-miniconda@v2
        with:
          activate-environment: test_env
          python-version: 3.11
          auto-activate-base: false
      - name: Install dependencies
        run: |
          conda install mpi4py pandas setuptools
          pip install pyomo sphinx sphinx_rtd_theme dill gridx-egret cplex pybind11
          pip install xpress

      - name: Build pyomo extensions
        run: |
          # we don't need it all; just APPSI's extensions
          pyomo build-extensions || python -c "from pyomo.contrib.appsi.cmodel import cmodel_available; exit(0) if bool(cmodel_available) else exit(1)"

      - name: setup the program
        run: |
          pip install -e .

      - name: Test run_all nouc
        run: |
          cd examples
          python run_all.py xpress_persistent --oversubscribe nouc

  runall:
    name: run_all.py direct solver
    runs-on: ubuntu-latest
    timeout-minutes: 15
    # this takes the most time, so we'll start it
    # without waiting on the linting and other checks
    # needs: [ruff]

    steps:
      - uses: actions/checkout@v3
      - uses: conda-incubator/setup-miniconda@v2
        with:
          activate-environment: test_env
          python-version: 3.11
          auto-activate-base: false
      - name: Install dependencies
        run: |
          conda install mpi4py pandas setuptools
          pip install pyomo sphinx sphinx_rtd_theme dill gridx-egret cplex pybind11
          pip install xpress

      - name: Build pyomo extensions
        run: |
          # we don't need it all; just APPSI's extensions
          pyomo build-extensions || python -c "from pyomo.contrib.appsi.cmodel import cmodel_available; exit(0) if bool(cmodel_available) else exit(1)"

      - name: setup the program
        run: |
          pip install -e .

      - name: Test run_all nouc
        run: |
          cd examples
          python run_all.py xpress_direct --oversubscribe nouc

  schur-complement:
    name: schur-complement
    runs-on: ubuntu-latest
    needs: [ruff]
    strategy:
      matrix:
<<<<<<< HEAD
        python-version: [3.8,3.9]
=======
        python-version: [3.9]
>>>>>>> 8170c1bc
    steps:
    - uses: actions/checkout@v1
    - name: setup conda
      uses: s-weigand/setup-conda@v1
      with:
        update-conda: true
        python-version: ${{ matrix.python-version }}
        conda-channels: anaconda, conda-forge
    - name: Install dependencies
      run: |
        python -m pip install --upgrade pip
        pip install nose pybind11
        conda install openmpi pymumps --no-update-deps
        pip install mpi4py pandas
        pip install git+https://github.com/pyutilib/pyutilib.git
        git clone https://github.com/pyomo/pyomo.git
        cd pyomo/
        pip install -e .
        pyomo download-extensions
        pyomo build-extensions
        cd ../
        pip install git+https://github.com/parapint/parapint.git
        pip install -e .
    - name: Test with nose
      run: |
        nosetests -v mpisppy/tests/test_sc.py
        mpirun -np 3 -oversubscribe nosetests mpisppy/tests/test_sc.py

  straight-tests:
    name: straight_tests.py
    runs-on: ubuntu-latest
    needs: [ruff]

    steps:
      - uses: actions/checkout@v3
      - uses: conda-incubator/setup-miniconda@v2
        with:
          activate-environment: test_env
          python-version: 3.9
          auto-activate-base: false
      - name: Install dependencies
        run: |
          conda install mpi4py pandas setuptools
          pip install pyomo xpress cplex dill matplotlib

      - name: setup the program
        run: |
          pip install -e .

      - name: mpi tests
        run: |
          cd mpisppy/tests
          python straight_tests.py

  admm-wrapper:
    name: admm wrapper tests
    runs-on: ubuntu-latest
    needs: [ruff]

    steps:
      - uses: actions/checkout@v3
      - uses: conda-incubator/setup-miniconda@v2
        with:
          activate-environment: test_env
          python-version: 3.9
          auto-activate-base: false
      - name: Install dependencies
        run: |
          conda install mpi4py pandas setuptools
          pip install pyomo xpress cplex
          pip install numpy

      - name: setup the program
        run: |
          pip install -e .

      - name: run tests
        timeout-minutes: 10
        run: |
          cd mpisppy/tests
          # envall does nothing
          python test_admmWrapper.py
          python test_stoch_admmWrapper.py

  aph:
    name: aph tests
    runs-on: ubuntu-latest
    needs: [ruff]

    steps:
      - uses: actions/checkout@v3
      - uses: conda-incubator/setup-miniconda@v2
        with:
          activate-environment: test_env
          python-version: 3.9
          auto-activate-base: false
      - name: Install dependencies
        run: |
          conda install mpi4py pandas setuptools
          pip install pyomo xpress cplex

      - name: setup the program
        run: |
          pip install -e .

      - name: run tests
        timeout-minutes: 10
        run: |
          cd mpisppy/tests
          # envall does nothing
          python test_aph.py

  pickled-bundles:
    name: pickled bundles tests
    runs-on: ubuntu-latest
    needs: [ruff]

    steps:
      - uses: actions/checkout@v3
      - uses: conda-incubator/setup-miniconda@v2
        with:
          activate-environment: test_env
          python-version: 3.9
          auto-activate-base: false
      - name: Install dependencies
        run: |
          conda install mpi4py "numpy<2" setuptools
          pip install pyomo pandas xpress cplex scipy sympy dill PyYAML Pympler networkx pandas

      - name: setup the program
        run: |
          pip install -e .

      - name: run pickled bundles tests
        timeout-minutes: 10
        run: |
          cd mpisppy/tests
          python test_pickle_bundle.py


  confidence-intervals:
    name: confidence intervals tests
    runs-on: ubuntu-latest
    needs: [ruff]

    steps:
      - uses: actions/checkout@v3
      - uses: conda-incubator/setup-miniconda@v2
        with:
          activate-environment: test_env
          python-version: 3.9
          auto-activate-base: false
      - name: Install dependencies
        run: |
          conda install mpi4py "numpy<2" setuptools
          pip install pyomo pandas xpress cplex scipy sympy dill

      - name: setup the program
        run: |
          pip install -e .

      - name: run farmer tests
        timeout-minutes: 10
        run: |
          cd mpisppy/tests
          python test_conf_int_farmer.py

      - name: run aircond tests
        timeout-minutes: 10
        run: |
          cd mpisppy/tests
          python test_conf_int_aircond.py

  test-generic-pyomo-released:
    name: generic_tester.py
    runs-on: ubuntu-latest
    needs: [ruff]
    timeout-minutes: 15

    steps:
      - uses: actions/checkout@v3
      - uses: conda-incubator/setup-miniconda@v2
        with:
          activate-environment: test_env
          python-version: 3.11
          auto-activate-base: false
      - name: Install dependencies
        run: |
          conda install mpi4py pandas setuptools
          pip install pyomo sphinx sphinx_rtd_theme dill gridx-egret cplex pybind11

      - name: Build pyomo extensions
        run: |
          # we don't need it all; just APPSI's extensions
          pyomo build-extensions || python -c "from pyomo.contrib.appsi.cmodel import cmodel_available; exit(0) if bool(cmodel_available) else exit(1)"

      - name: setup the program
        run: |
          pip install -e .

      - name: Test test_generic nouc
        run: |
          cd examples
          python generic_tester.py cplex_direct --oversubscribe nouc

  test-gradient-rho:
    name: gradient and rho tests
    runs-on: ubuntu-latest
    needs: [ruff]

    steps:
      - uses: actions/checkout@v3
      - uses: conda-incubator/setup-miniconda@v2
        with:
          activate-environment: test_env
          python-version: 3.9
          auto-activate-base: false
      - name: Install dependencies
        run: |
          conda install mpi4py "numpy<2" setuptools cmake
          pip install pyomo pandas xpress cplex scipy sympy dill

      - name: setup the program
        run: |
          pip install -e .

      - name: Build Pyomo extensions
        run: |
          # some failures are expected, but this should succeed as long as pynumero is built correctly
          pyomo build-extensions || python -c "from pyomo.contrib.pynumero.asl import AmplInterface; exit(0) if AmplInterface.available() else exit(1)"

      - name: run farmer tests
        timeout-minutes: 10
        run: |
          cd mpisppy/tests
          python test_gradient_rho.py
          python test_w_writer.py

  test-headers:
    name: header test
    runs-on: ubuntu-latest

    steps:
      - uses: actions/checkout@v3
      - uses: conda-incubator/setup-miniconda@v2
        with:
          activate-environment: test_env
          python-version: 3.9
          auto-activate-base: false
      - name: Install dependencies
        run: |
          conda install mpi4py "numpy<2" setuptools
          pip install pyomo addheader pyyaml pytest

      - name: setup the program
        run: |
          pip install -e .

      - name: run headers test
        timeout-minutes: 10
        run: |
          cd mpisppy/tests
          pytest test_headers.py

  test-pysp:
    name: pysp tests
    runs-on: ubuntu-latest
    needs: [ruff]

    steps:
      - uses: actions/checkout@v3
      - uses: conda-incubator/setup-miniconda@v2
        with:
          activate-environment: test_env
          python-version: 3.9
          auto-activate-base: false
      - name: Install dependencies
        run: |
          conda install mpi4py pandas setuptools pytest pyyaml networkx
          pip install pyomo xpress cplex

      - name: setup the program
        run: |
          pip install -e .

      - name: run pysp model tests
        timeout-minutes: 10
        run: |
          cd mpisppy/tests
          # envall does nothing
          python test_pysp_model.py

      - name: run pysp unit tests
        timeout-minutes: 10
        run: |
          cd mpisppy/utils/pysp_model
          pytest -v .

  test-cylinders:
    name: tests on some cylinders
    runs-on: ubuntu-latest
    needs: [ruff]

    steps:
      - uses: actions/checkout@v3
      - uses: conda-incubator/setup-miniconda@v2
        with:
          activate-environment: test_env
          python-version: 3.9
          auto-activate-base: false
      - name: Install dependencies
        run: |
          conda install mpi4py "numpy<2" setuptools
          pip install pyomo pandas xpress cplex scipy

      - name: setup the program
        run: |
          pip install -e .

      - name: run tests
        timeout-minutes: 10
        run: |
          cd mpisppy/tests
          mpiexec -np 2 python -m mpi4py test_with_cylinders.py          

  test-agnostic:
    name: tests on agnostic
    runs-on: ubuntu-latest
    needs: [ruff]

    steps:
      - uses: actions/checkout@v3
      - uses: conda-incubator/setup-miniconda@v2
        with:
          activate-environment: test_env
          python-version: 3.11
          auto-activate-base: false
      - name: Install dependencies
        run: |
          conda install mpi4py pandas setuptools
          pip install pyomo xpress cplex
          pip install numpy
          python -m pip install amplpy --upgrade
          python -m amplpy.modules install highs cbc gurobi
          python -m pip install gamspy
          # license?

      - name: setup the program
        run: |
          pip install -e .

      - name: run agnostic tests
        timeout-minutes: 10
        run: |
          cd mpisppy/tests
          python test_agnostic.py 

      - name: run agnostic cylinders
        timeout-minutes: 10
        run: |
          cd mpisppy/agnostic/examples
          python afew_agnostic.py --oversubscribe<|MERGE_RESOLUTION|>--- conflicted
+++ resolved
@@ -167,11 +167,7 @@
     needs: [ruff]
     strategy:
       matrix:
-<<<<<<< HEAD
-        python-version: [3.8,3.9]
-=======
         python-version: [3.9]
->>>>>>> 8170c1bc
     steps:
     - uses: actions/checkout@v1
     - name: setup conda
