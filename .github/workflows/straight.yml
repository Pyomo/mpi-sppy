--- conflicted
+++ resolved
@@ -27,12 +27,7 @@
       - name: Install dependencies
         run: |
           conda install mpi4py pandas setuptools
-<<<<<<< HEAD
-          pip install pyomo pandas sphinx sphinx_rtd_theme 
-          pip install xpress numpy scipy dill cplex
-=======
           pip install pyomo xpress cplex dill
->>>>>>> cfd13946
 
       - name: setup the program
         run: |
