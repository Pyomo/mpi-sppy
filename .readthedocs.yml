# Read the Docs configuration file
# See https://docs.readthedocs.io/en/stable/config-file/v2.html for details

# Required
version: 2

<<<<<<< HEAD
# setup the environment
=======
>>>>>>> 4e23befb
build:
  os: ubuntu-20.04
  tools:
    python: "3.8"
<<<<<<< HEAD

=======
    
>>>>>>> 4e23befb
# Build documentation in the docs/ directory with Sphinx
sphinx:
  configuration: doc/src/conf.py

# Maybe important: setup.py for mpi-sppy uses find_packages,
#  but mock_mpi4py does not so it should go second?
Python:
  version: "3.8"
  install:
    - method: setuptools
      path: .
    - method: setuptools
      path: mock_mpi4py<|MERGE_RESOLUTION|>--- conflicted
+++ resolved
@@ -4,19 +4,6 @@
 # Required
 version: 2
 
-<<<<<<< HEAD
-# setup the environment
-=======
->>>>>>> 4e23befb
-build:
-  os: ubuntu-20.04
-  tools:
-    python: "3.8"
-<<<<<<< HEAD
-
-=======
-    
->>>>>>> 4e23befb
 # Build documentation in the docs/ directory with Sphinx
 sphinx:
   configuration: doc/src/conf.py
@@ -24,7 +11,6 @@
 # Maybe important: setup.py for mpi-sppy uses find_packages,
 #  but mock_mpi4py does not so it should go second?
 Python:
-  version: "3.8"
   install:
     - method: setuptools
       path: .
