--- conflicted
+++ resolved
@@ -14,21 +14,12 @@
 sphinx:
   configuration: doc/src/conf.py
 
-<<<<<<< HEAD
 # Maybe important: setup.py for mpi-sppy uses find_packages,
 #  but mock_mpi4py does not so it should go second?
-=======
->>>>>>> 1ec8b511
-python:
+Python:
   version: "3.8"
   install:
     - method: setuptools
-<<<<<<< HEAD
       path: .
     - method: setuptools
-      path: mock_mpi4py
-=======
-      path: mock_mpi4py
-    - method: setuptools
-      path: .
->>>>>>> 1ec8b511
+      path: mock_mpi4py