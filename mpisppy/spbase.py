--- conflicted
+++ resolved
@@ -99,13 +99,8 @@
             self.bundling = True
         else:
             self.bundling = False
-<<<<<<< HEAD
         self._create_scenarios(scenario_creator_kwargs)
-        self._look_before_leap_all()
-=======
-        self._create_scenarios(cb_data)
         self._look_and_leap()
->>>>>>> 27c4535c
         self._compute_unconditional_node_probabilities()
         self._attach_nlens()
         self._attach_nonant_indices()
