--- conflicted
+++ resolved
@@ -86,11 +86,8 @@
         self.n_proc = self.mpicomm.Get_size()
         self.global_rank = MPI.COMM_WORLD.Get_rank()
 
-<<<<<<< HEAD
+
         if options.get("toc", True):
-=======
-        if not options.get("no_toc", False):
->>>>>>> 55597c03
             global_toc("Initializing SPBase")
 
         if self.n_proc > len(self.all_scenario_names):
