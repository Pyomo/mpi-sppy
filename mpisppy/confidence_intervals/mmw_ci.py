# Code to evaluate a given x-hat given as a nonant-cache, and the MMW confidence interval.
# To test: python mmw_ci.py --num-scens=3  --MMW-num-batches=3 --MMW-batch-size=3


import mpi4py.MPI as mpi
import argparse
import numpy as np
import scipy.stats
import importlib
import os
from mpisppy import global_toc
    
fullcomm = mpi.COMM_WORLD
global_rank = fullcomm.Get_rank()

import mpisppy.utils.amalgomator as ama
import mpisppy.utils.xhat_eval as xhat_eval
import mpisppy.utils.sputils as sputils
import mpisppy.confidence_intervals.sample_tree as sample_tree
import mpisppy.confidence_intervals.ciutils as ciutils

def remove_None(d):
    if d is None:
        return {}
    d_copy = {}
    for (key,value) in d.items():
        if value is not None:
            d_copy[key] = value
    return d_copy



class MMWConfidenceIntervals():
    """Takes a model and options as input. 
    Args:
        refmodel (str): path of the model we use (e.g. farmer, uc)
        options (dict): useful options to run amalgomator or xhat_eval, 
                        including EF_solver_options and EF_solver_name
                        May include the options used to compute xhat
        xhat_one (dict): Non-anticipative first stage solution, computed before
        num_batches (int): Number of batches used to compute the MMW estimator
        batch_size (int): Size of MMW batches, default None. 
                If batch_size is None, then batch_size=options['num_scens'] is used
        start (int): first scenario used to run the MMW estimator, 
                    default None
                If start is None, then start=options[num_scens]+options[start] is used
    
    Note:
        Options can include the following things:
            -The type of our solving. for now, MMWci only support EF, so it must
            have an attribute 'EF-2stage' or 'EF-mstage' set equal to True
            - Solver-related options ('EF_solver_name' and 'EF_solver_options')
            
    
    """
    def __init__(self,
                 refmodel,
                 options,
                 xhat_one,
                 num_batches,
                 batch_size=None,
                 start=None,
                 verbose=True,
                 ):
        self.refmodel = importlib.import_module(refmodel)
        self.refmodelname = refmodel
        self.options = options
        self.xhat_one = xhat_one
        self.num_batches = num_batches
        self.batch_size = batch_size
        self.verbose = verbose
        self.num_scens_xhat = options["num_scens"] if ("num_scens" in options) else 0
        
        #Getting the start
        if start is not None :
            self.start = start
        ScenCount = self.num_scens_xhat + (
            self.options['start'] if ("start" in options) else 0)
        if start is None :
            self.start = ScenCount
        elif start < ScenCount :
            raise RuntimeWarning(
                "Scenarios used to compute xhat_one may be used in MMW")
            
        #Type of our problem
        if ama._bool_option(options, "EF-2stage"):
            self.type = "EF-2stage"
            self.multistage = False
            self.numstages = 2
        elif ama._bool_option(options, "EF-mstage"):
            self.type = "EF-mstage"
            self.multistage = True
            self.numstages = len(options['BFs'])+1
        else:
            raise RuntimeError(
                "Only EF is supported. options should get an attribute 'EF-2stage' or 'EF-mstage' set to True")
        
        #Check if refmodel and args have all needed attributes
        everything = ["scenario_names_creator",
                 "scenario_creator",
                 "kw_creator"]  # denouement can be missing.
        if self.multistage:
            everything[0] = "sample_tree_scen_creator"
    
        you_can_have_it_all = True
        for ething in everything:
            if not hasattr(self.refmodel, ething):
                print(f"Module {refmodel} is missing {ething}")
                you_can_have_it_all = False
        if not you_can_have_it_all:
            raise RuntimeError(f"Module {refmodel} not complete for MMW")
        
        you_can_have_it_all = True
        for ething in ["num_scens","EF_solver_name"]:
            if not ething in self.options:
                print(f"Argument list is missing {ething}")
                you_can_have_it_all = False
        if not you_can_have_it_all:
            raise RuntimeError("Argument list not complete for MMW")   

    def run(self, confidence_level=0.95, objective_gap=False):

        # We get the MMW right term, then xhat, then the MMW left term.

        #Compute the nonant xhat (the one used in the left term of MMW (9) ) using
        #                                                        the first scenarios
        
        ############### get the parameters
        start = self.start
        scenario_denouement = self.refmodel.scenario_denouement

        #Introducing batches otpions
        num_batches = self.num_batches
        bs=self.batch_size
        batch_size = bs if (bs is not None) else start #is None : take size_batch=num_scens        
        sample_options = self.options
        
        #Some options are specific to 2-stage or multi-stage problems
        if self.multistage:
            sampling_BFs = ciutils.BFs_from_numscens(batch_size,self.numstages)
            #TODO: Change this to get a more logical way to compute BFs
            batch_size = np.prod(sampling_BFs)
        else:
            sampling_BFs = None
            
        sample_options['num_scens'] = batch_size
        sample_options['_mpisppy_probability'] = 1/batch_size
        scenario_creator_kwargs=self.refmodel.kw_creator(sample_options)
        sample_scen_creator = self.refmodel.scenario_creator
        
        #Solver settings
        solvername = self.options['EF_solver_name']
        solver_options = self.options['EF_solver_options'] if 'EF_solver_options' in self.options else None
        solver_options = remove_None(solver_options)
            
        #Now we compute for each batch the whole Gn term from MMW (9)

        G = np.zeros(num_batches) #the Gbar of MMW (10)
        #we will compute the mean via a loop (to be parallelized ?)
        zhats = [] #evaluation of xhat at each scenario

        for i in range(num_batches) :
            scenstart = None if self.multistage else start
            gap_options = {'seed':start,'BFs':sampling_BFs} if self.multistage else None
            scenario_names = self.refmodel.scenario_names_creator(batch_size,start=scenstart)
            estim = ciutils.gap_estimators(self.xhat_one, self.refmodelname,
                                           solving_type=self.type,
                                           scenario_names=scenario_names,
                                           sample_options=gap_options,
                                           ArRP=1,
                                           scenario_creator_kwargs=scenario_creator_kwargs,
                                           scenario_denouement=scenario_denouement,
                                           solvername=solvername,
                                           solver_options=solver_options,
                                           objective_gap=objective_gap)
            Gn = estim['G']
            start = estim['seed']
<<<<<<< HEAD
=======

            # collect evaluation of xhat at all scenario
            if objective_gap:
                for zhat in estim['zhats']:
                    zhats.append(zhat)

>>>>>>> f6f343c7
            if(self.verbose):
                global_toc(f"Gn={Gn} for the batch {i}")  # Left term of LHS of (9)
            G[i]=Gn 

        s_g = np.std(G) #Standard deviation of gap

        Gbar = np.mean(G)

        t_g = scipy.stats.t.ppf(confidence_level,num_batches-1)

        epsilon_g = t_g*s_g/np.sqrt(num_batches)

        gap_inner_bound =  Gbar + epsilon_g
        gap_outer_bound = 0
 
        if objective_gap == True:
            zhat_bar = np.mean(zhats)

            s_zhat = np.std(zhats) # Stanard deviation of objectives at xhat
            t_zhat = scipy.stats.t.ppf(confidence_level, len(zhats)-1)

            epsilon_zhat = t_zhat*s_zhat / np.sqrt(len(zhats))

            gap_inner_bound += zhat_bar + epsilon_zhat
            gap_outer_bound += zhat_bar - epsilon_zhat

        self.result={"gap_inner_bound": gap_inner_bound,
                      "gap_outer_bound": gap_outer_bound,
                      "Gbar": Gbar,
                      "std": s_g,
                      "Glist": G}

        if objective_gap:
            self.result["zhat_bar"] = zhat_bar
            self.result["std_zhat"] = s_zhat

        return(self.result)
        
        
if __name__ == "__main__":
# To test: python mmw_ci.py --num-scens=3  --MMW-num-batches=3 --MMW-batch-size=3
    
    refmodel = "mpisppy.tests.examples.farmer" #Change this path to use a different model
    #Compute the nonant xhat (the one used in the left term of MMW (9) ) using
    #                                                        the first scenarios
    
    ama_options = {"EF-2stage": True,# 2stage vs. mstage
               "start": False}   #Are the scenario shifted by a start arg ?
    
    #add information about batches
    ama_extraargs = argparse.ArgumentParser(add_help=False)
    ama_extraargs.add_argument("--MMW-num-batches",
                            help="number of batches used for MMW confidence interval (default 1)",
                            dest="num_batches",
                            type=int,
                            default=1)
    
    ama_extraargs.add_argument("--MMW-batch-size",
                            help="batch size used for MMW confidence interval (default None)",
                            dest="batch_size",
                            type=int,
                            default=None) #None means take batch_size=num_scens
    
    ama_object = ama.from_module(refmodel, ama_options,extraargs=ama_extraargs)
    ama_object.run()
    
    if global_rank==0 :
        print("inner bound=", ama_object.best_inner_bound)
        # This the xhat of the left term of LHS of MMW (9)
        print("outer bound=", ama_object.best_outer_bound)
    
    
    ########### get the nonants (the xhat)
    nonant_cache = sputils.nonant_cache_from_ef(ama_object.ef)
    ciutils.write_xhat(nonant_cache, path="xhat.npy")
    
    #Set parameters for run()

    options = ama_object.options
    options['solver_options'] = options['EF_solver_options']
    xhat = ciutils.read_xhat("xhat.npy")
   
    
    num_batches = ama_object.options['num_batches']
    batch_size = ama_object.options['batch_size']
    
    mmw = MMWConfidenceIntervals(refmodel, options, xhat, num_batches,batch_size=batch_size,
                       verbose=False)
    r=mmw.run()
    global_toc(r)
    if global_rank==0:
        os.remove("xhat.npy") <|MERGE_RESOLUTION|>--- conflicted
+++ resolved
@@ -175,15 +175,12 @@
                                            objective_gap=objective_gap)
             Gn = estim['G']
             start = estim['seed']
-<<<<<<< HEAD
-=======
 
             # collect evaluation of xhat at all scenario
             if objective_gap:
                 for zhat in estim['zhats']:
                     zhats.append(zhat)
 
->>>>>>> f6f343c7
             if(self.verbose):
                 global_toc(f"Gn={Gn} for the batch {i}")  # Left term of LHS of (9)
             G[i]=Gn 
