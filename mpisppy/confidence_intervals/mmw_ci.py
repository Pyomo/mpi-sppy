# Code to evaluate a given x-hat given as a nonant-cache, and the MMW confidence interval.
# To test: python mmw_ci.py --num-scens=3  --MMW-num-batches=3 --MMW-batch-size=3


import mpi4py.MPI as mpi
import argparse
import numpy as np
import scipy.stats
import importlib
import os
from mpisppy import global_toc
    
fullcomm = mpi.COMM_WORLD
global_rank = fullcomm.Get_rank()

import mpisppy.utils.amalgomator as ama
import mpisppy.utils.xhat_eval as xhat_eval
import mpisppy.utils.sputils as sputils
import mpisppy.confidence_intervals.sample_tree as sample_tree
import mpisppy.confidence_intervals.ciutils as ciutils

def remove_None(d):
    if d is None:
        return {}
    d_copy = {}
    for (key,value) in d.items():
        if value is not None:
            d_copy[key] = value
    return d_copy



class MMWConfidenceIntervals():
    """Takes a model and options as input. 
    Args:
        refmodel (str): path of the model we use (e.g. farmer, uc)
        options (dict): useful options to run amalgomator or xhat_eval, 
                        including EF_solver_options and EF_solver_name
                        May include the options used to compute xhat
        xhat_one (dict): Non-anticipative first stage solution, computed before
        num_batches (int): Number of batches used to compute the MMW estimator
        batch_size (int): Size of MMW batches, default None. 
                If batch_size is None, then batch_size=options['num_scens'] is used
        start (int): first scenario used to run the MMW estimator, 
                    default None
                If start is None, then start=options[num_scens]+options[start] is used
    
    Note:
        Options can include the following things:
            -The type of our solving. for now, MMWci only support EF, so it must
            have an attribute 'EF-2stage' or 'EF-mstage' set equal to True
            - Solver-related options ('EF_solver_name' and 'EF_solver_options')
            
    
    """
    def __init__(self,
                 refmodel,
                 options,
                 xhat_one,
                 num_batches,
                 batch_size=None,
                 start=None,
                 verbose=True,
                 ):
        self.refmodel = importlib.import_module(refmodel)
        self.refmodelname = refmodel
        self.options = options
        self.xhat_one = xhat_one
        self.num_batches = num_batches
        self.batch_size = batch_size
        self.verbose = verbose

        #Getting the start
        if start is None :
            raise RuntimeError( "Start must be specified")
        self.start = start
            
        #Type of our problem
        if ama._bool_option(options, "EF-2stage"):
            self.type = "EF-2stage"
            self.multistage = False
            self.numstages = 2
        elif ama._bool_option(options, "EF-mstage"):
            self.type = "EF-mstage"
            self.multistage = True
            self.numstages = len(options['branching_factors'])+1
        else:
            raise RuntimeError(
                "Only EF is supported. options should get an attribute 'EF-2stage' or 'EF-mstage' set to True")
        
        #Check if refmodel and args have all needed attributes
        everything = ["scenario_names_creator",
                 "scenario_creator",
                 "kw_creator"]  # denouement can be missing.
        if self.multistage:
            everything[0] = "sample_tree_scen_creator"
    
        you_can_have_it_all = True
        for ething in everything:
            if not hasattr(self.refmodel, ething):
                print(f"Module {refmodel} is missing {ething}")
                you_can_have_it_all = False
        if not you_can_have_it_all:
            raise RuntimeError(f"Module {refmodel} not complete for MMW")
        

        if "EF_solver_name" not in self.options:
            raise RuntimeError("EF_solver_name not in Argument list for MMW")

    def run(self, confidence_level=0.95, objective_gap=False):

        # We get the MMW right term, then xhat, then the MMW left term.

        #Compute the nonant xhat (the one used in the left term of MMW (9) ) using
        #                                                        the first scenarios
        
        ############### get the parameters
        start = self.start
        scenario_denouement = self.refmodel.scenario_denouement

        #Introducing batches otpions
        num_batches = self.num_batches
        batch_size = self.batch_size
        sample_options = self.options
        
        #Some options are specific to 2-stage or multi-stage problems
        if self.multistage:
            sampling_branching_factors = ciutils.branching_factors_from_numscens(batch_size,self.numstages)
            #TODO: Change this to get a more logical way to compute branching_factors
            batch_size = np.prod(sampling_branching_factors)
        else:
<<<<<<< HEAD
            sampling_branching_factors = None

=======
            sampling_BFs = None
            if batch_size == 0:
                raise RuntimeError("batch size can't be zero for two stage problems")
            
>>>>>>> 8f6a05c0
        sample_options['num_scens'] = batch_size
        sample_options['_mpisppy_probability'] = 1/batch_size
        scenario_creator_kwargs=self.refmodel.kw_creator(sample_options)
        sample_scen_creator = self.refmodel.scenario_creator
        
        #Solver settings
        solvername = self.options['EF_solver_name']
        solver_options = self.options['EF_solver_options'] if 'EF_solver_options' in self.options else None
        solver_options = remove_None(solver_options)
            
        #Now we compute for each batch the whole Gn term from MMW (9)

        G = np.zeros(num_batches) #the Gbar of MMW (10)
        #we will compute the mean via a loop (to be parallelized ?)
        zhats = [] #evaluation of xhat at each scenario
        zstars=[]
        for i in range(num_batches) :
            scenstart = None if self.multistage else start
            gap_options = {'seed':start,'branching_factors':sampling_branching_factors} if self.multistage else None
            scenario_names = self.refmodel.scenario_names_creator(batch_size,start=scenstart)
            estim = ciutils.gap_estimators(self.xhat_one, self.refmodelname,
                                           solving_type=self.type,
                                           scenario_names=scenario_names,
                                           sample_options=gap_options,
                                           ArRP=1,
                                           scenario_creator_kwargs=scenario_creator_kwargs,
                                           scenario_denouement=scenario_denouement,
                                           solvername=solvername,
                                           solver_options=solver_options,
                                           objective_gap=objective_gap)
            Gn = estim['G']
            start = estim['seed']

            # collect evaluation of xhat at all scenario
            if objective_gap:
                for zhat in estim['zhats']:
                    zhats.append(zhat)
                for zstar in estim['zstars']:
                    zstars.append(zstar)      

            if(self.verbose):
                global_toc(f"Gn={Gn} for the batch {i}")  # Left term of LHS of (9)
            G[i]=Gn 

        s_g = np.std(G) #Standard deviation of gap

        Gbar = np.mean(G)

        t_g = scipy.stats.t.ppf(confidence_level,num_batches-1)

        epsilon_g = t_g*s_g/np.sqrt(num_batches)

        gap_inner_bound =  Gbar + epsilon_g
        gap_outer_bound = 0
 
        if objective_gap == True:
            # find confidence interval for zhat
            zhat_bar = np.mean(zhats)
            s_zhat = np.std(zhats)
            t_zhat = scipy.stats.t.ppf(confidence_level, len(zhats)-1)
            epsilon_zhat = t_zhat*s_zhat / np.sqrt(len(zhats))

            zstar_bar = np.mean(zstars)
            s_zstar = np.std(zstars)

            # compute conservative interval on zhat plus 
            # optimality gap in which we expect zstar to lie
            obj_upper_bound = zhat_bar + epsilon_zhat
            obj_lower_bound = zhat_bar - epsilon_zhat - (Gbar + epsilon_g)

        self.result={"gap_inner_bound": gap_inner_bound,
                      "gap_outer_bound": gap_outer_bound,
                      "Gbar": Gbar,
                      "std": s_g,
                      "Glist": G}

        if objective_gap:
            self.result["obj_upper_bound"] = obj_upper_bound
            self.result["obj_lower_bound"] = obj_lower_bound
            self.result["zhat_bar"] = zhat_bar
            self.result["std_zhat"] = s_zhat
            self.result["zstar_bar"] = zstar_bar
            self.result["std_zstar"] = s_zstar

        return(self.result)
        
        
if __name__ == "__main__":

# This main function is for developers 
# To test: python mmw_ci.py --num-scens=3  --MMW-num-batches=3 --MMW-batch-size=3
    
    refmodel = "mpisppy.tests.examples.farmer" #Change this path to use a different model
    #Compute the nonant xhat (the one used in the left term of MMW (9) ) using
    #                                                        the first scenarios
    
    ama_options = {"EF-2stage": True,# 2stage vs. mstage
               "start": False}   #Are the scenario shifted by a start arg ?
    
    #add information about batches
    ama_extraargs = argparse.ArgumentParser(add_help=False)
    ama_extraargs.add_argument("--MMW-num-batches",
                            help="number of batches used for MMW confidence interval (default 1)",
                            dest="num_batches",
                            type=int,
                            default=1)
    
    ama_extraargs.add_argument("--MMW-batch-size",
                            help="batch size used for MMW confidence interval (default None)",
                            dest="batch_size",
                            type=int,
                            default=None) #None means take batch_size=num_scens
    
    ama_object = ama.from_module(refmodel, ama_options,extraargs=ama_extraargs)
    ama_object.run()
    
    if global_rank==0 :
        print("inner bound=", ama_object.best_inner_bound)
        # This the xhat of the left term of LHS of MMW (9)
        print("outer bound=", ama_object.best_outer_bound)
    
    
    ########### get the nonants (the xhat)
    nonant_cache = sputils.nonant_cache_from_ef(ama_object.ef)
    ciutils.write_xhat(nonant_cache, path="xhat.npy")
    
    #Set parameters for run()

    options = ama_object.options
    options['solver_options'] = options['EF_solver_options']
    xhat = ciutils.read_xhat("xhat.npy")
   
    
    num_batches = ama_object.options['num_batches']
    batch_size = ama_object.options['batch_size']
    
    mmw = MMWConfidenceIntervals(refmodel, options, xhat, num_batches,batch_size=batch_size, start = ama_object.options['num_scens'],
                       verbose=False)
    r=mmw.run(objective_gap=False)
    global_toc(r)
    if global_rank==0:
        os.remove("xhat.npy") <|MERGE_RESOLUTION|>--- conflicted
+++ resolved
@@ -129,15 +129,9 @@
             #TODO: Change this to get a more logical way to compute branching_factors
             batch_size = np.prod(sampling_branching_factors)
         else:
-<<<<<<< HEAD
-            sampling_branching_factors = None
-
-=======
             sampling_BFs = None
             if batch_size == 0:
                 raise RuntimeError("batch size can't be zero for two stage problems")
-            
->>>>>>> 8f6a05c0
         sample_options['num_scens'] = batch_size
         sample_options['_mpisppy_probability'] = 1/batch_size
         scenario_creator_kwargs=self.refmodel.kw_creator(sample_options)
