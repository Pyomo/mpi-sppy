# Copyright 2021 by B. Knueven, D. Mildebrath, C. Muir, J-P Watson, and D.L. Woodruff
# This software is distributed under the 3-clause BSD License.
# Code that is producing an xhat and a confidence interval using sequantial sampling 
# This extension of SeqSampling works for multistage, using independent 
# scenarios instead of a single scenario tree.

import pyomo.environ as pyo
import mpi4py.MPI as mpi
import mpisppy.utils.sputils as sputils
import numpy as np
import scipy.stats
import importlib
from mpisppy import global_toc
    
fullcomm = mpi.COMM_WORLD
global_rank = fullcomm.Get_rank()

import mpisppy.utils.amalgomator as amalgomator
import mpisppy.utils.xhat_eval as xhat_eval
import mpisppy.confidence_intervals.ciutils as ciutils
from mpisppy.confidence_intervals.seqsampling import SeqSampling
from mpisppy.tests.examples.aircond import xhat_generator_aircond
import mpisppy.confidence_intervals.sample_tree as sample_tree
import mpisppy.confidence_intervals.ciutils as ciutils

class IndepScens_SeqSampling(SeqSampling):
    def __init__(self,
                 refmodel,
                 xhat_generator,
                 options,
                 stopping_criterion = "BM",
                 stochastic_sampling = False,
                 solving_type="EF-mstage",
                 ):
        super().__init__(
                 refmodel,
                 xhat_generator,
                 options,
                 stochastic_sampling = stochastic_sampling,
                 stopping_criterion = stopping_criterion,
                 solving_type = solving_type)
        
        self.numstages = len(self.options['branching_factors'])+1
        self.batch_branching_factors = [1]*(self.numstages-1)
        self.batch_size = 1
    
    #TODO: Add an override specifier if it exists
    def run(self, maxit=200):
        # Do everything as specified by the options (maxit is provided as a safety net).
        refmodel = self.refmodel
        mult = self.sample_size_ratio # used to set m_k= mult*n_k
        scenario_denouement = refmodel.scenario_denouement if hasattr(refmodel, "scenario_denouement") else None
         #----------------------------Step 0 -------------------------------------#
        #Initialization
        k=1
        
        if self.stopping_criterion == "BM":
            #Finding a constant used to compute nk
            r = 2 #TODO : we could add flexibility here
            j = np.arange(1,1000)
            if self.q is None:
                s = sum(np.power(j,-self.p*np.log(j)))
            else:
                if self.q<1:
                    raise RuntimeError("Parameter q should be greater than 1.")
                s = sum(np.exp(-self.p*np.power(j,2*self.q/r)))
            self.c = max(1,2*np.log(s/(np.sqrt(2*np.pi)*(1-self.confidence_level))))
        
        lower_bound_k = self.sample_size(k, None, None, None)
        
        #Computing xhat_1.
        
        #We use sample_size_ratio*n_k observations to compute xhat_k
        xhat_branching_factors = ciutils.scalable_branching_factors(mult*lower_bound_k, self.options['branching_factors'])
        mk = np.prod(xhat_branching_factors)
        self.xhat_gen_options['start_seed'] = self.SeedCount #TODO: Maybe find a better way to manage seed
        xhat_scenario_names = refmodel.scenario_names_creator(mk)

        xgo = self.xhat_gen_options.copy()
        xgo.pop("solver_options", None)  # it will be given explicitly
        xgo.pop("scenario_names", None)  # it will be given explicitly
        xhat_k = self.xhat_generator(xhat_scenario_names,
                                   solver_options=self.solver_options,
                                   **xgo)
        self.SeedCount += sputils.number_of_nodes(xhat_branching_factors)

        #----------------------------Step 1 -------------------------------------#
        #Computing n_1 and associated scenario names
        
        nk = np.prod(ciutils.scalable_branching_factors(lower_bound_k, self.options['branching_factors'])) #To ensure the same growth that in the one-tree seqsampling
        estimator_scenario_names = refmodel.scenario_names_creator(nk)
        
        #Computing G_nk and s_k associated with xhat_1
        
        Gk, sk = self._gap_estimators_with_independent_scenarios(xhat_k,
                                                                nk,
                                                                estimator_scenario_names,
                                                                scenario_denouement)

        
        #----------------------------Step 2 -------------------------------------#

        while( self.stop_criterion(Gk,sk,nk) and k<maxit):
        #----------------------------Step 3 -------------------------------------#       
            k+=1
            nk_m1 = nk #n_{k-1}
            mk_m1 = mk
            lower_bound_k = self.sample_size(k, Gk, sk, nk_m1)
            
            #Computing m_k and associated scenario names
            xhat_branching_factors = ciutils.scalable_branching_factors(mult*lower_bound_k, self.options['branching_factors'])
            mk = np.prod(xhat_branching_factors)
            self.xhat_gen_options['start_seed'] = self.SeedCount #TODO: Maybe find a better way to manage seed
            xhat_scenario_names = refmodel.scenario_names_creator(mk)
            
            #Computing xhat_k
           
            xgo = self.xhat_gen_options.copy()
            xgo.pop("solver_options", None)  # it will be given explicitly
            xgo.pop("scenario_names", None)  # it will be given explicitly
            xhat_k = self.xhat_generator(xhat_scenario_names,
                                        solver_options=self.solver_options,
                                         **xgo)
            
            #Computing n_k and associated scenario names
            self.SeedCount += sputils.number_of_nodes(xhat_branching_factors)
            
            nk = np.prod(ciutils.scalable_branching_factors(lower_bound_k, self.options['branching_factors'])) #To ensure the same growth that in the one-tree seqsampling
            nk += self.batch_size - nk%self.batch_size
            estimator_scenario_names = refmodel.scenario_names_creator(nk)
            
            
            Gk, sk = self._gap_estimators_with_independent_scenarios(xhat_k,nk,estimator_scenario_names,scenario_denouement)

            if (k%10==0):
                print(f"k={k}")
                print(f"n_k={nk}")

        #----------------------------Step 4 -------------------------------------#
        if (k==maxit) :
            raise RuntimeError(f"The loop terminated after {maxit} iteration with no acceptable solution")
        T = k
        final_xhat=xhat_k
        if self.stopping_criterion == "BM":
            upper_bound=self.h*sk+self.eps
        elif self.stopping_criterion == "BPL":
            upper_bound = self.eps
        else:
            raise RuntimeError("Only BM and BPL criterion are supported yet.")
        CI=[0,upper_bound]
        global_toc(f"G={Gk}")
        global_toc(f"s={sk}")
        global_toc(f"xhat has been computed with {nk*mult} observations.")
        return {"T":T,"Candidate_solution":final_xhat,"CI":CI,}

    """
    def _independent_scenario_creator(self, sname, **scenario_creator_kwargs):
                bfs = [1]*(self.numstages-1)
                snum = sputils.extract_num(sname)
                scenario_creator = self.refmodel.scenario_creator
                return scenario_creator(sname,start_seed=self.SeedCount+snum*(self.numstages-1),**scenario_creator_kwargs)
    """

    def _kw_creator_without_seed(self,options):
        kwargs = self.refmodel.kw_creator(options)
        kwargs.pop("start_seed")
        return kwargs


    def _gap_estimators_with_independent_scenarios(self, xhat_k, nk,
                                                  estimator_scenario_names, scenario_denouement):
        """ Sample a scenario tree: this is a subtree, but starting from stage 1.
        Args:
            xhat_k (dict[nodename] of list): the solution to lead the walk
            nk (int): number of scenarios,
            estimator_scenario_names(list of str): scenario names
            scenario_denouement (fct): called for each scenario at the end
                 (TBD: drop this arg and just use the function in refmodel)
        Returns:
            Gk, Sk (float): mean and standard devation of the gap estimate
        Note:
            Seed management is mainly in the form of updates to SeedCount

        """
        ama_options = self.options.copy()
        ama_options['EF-mstage'] =True
        ama_options['EF_solver_name']= self.solvername
        if self.solver_options is not None:
            ama_options['EF_solver_options']= self.solver_options
        ama_options['num_scens'] = nk
        ama_options['_mpisppy_probability'] = 1/nk #Probably not used
        ama_options['start_seed'] = self.SeedCount
        
        pseudo_branching_factors = [nk]+[1]*(self.numstages-2)
        ama_options['branching_factors'] = pseudo_branching_factors
        ama = amalgomator.Amalgomator(options=ama_options, 
                                      scenario_names=estimator_scenario_names,
                                      scenario_creator=self.refmodel.scenario_creator,
<<<<<<< HEAD
                                      #kw_creator=self.kw_creator_without_seed,
                                      kw_creator=self.refmodel.kw_creator,
=======
                                      kw_creator=self._kw_creator_without_seed,
>>>>>>> 7b5ca3e8
                                      scenario_denouement=scenario_denouement)
        ama.run()
        #Optimal solution of the approximate problem
        zstar = ama.best_outer_bound
        #Associated policies
        xstars = sputils.nonant_cache_from_ef(ama.ef)
        scenario_creator_kwargs = ama.kwargs
        # Find feasible policies (i.e. xhats) for every non-leaf nodes
        local_scenarios = {sname:getattr(ama.ef,sname) for sname in ama.ef._ef_scenario_names}
        xhats,start = sample_tree.walking_tree_xhats(self.refmodelname,
                                                    local_scenarios,
                                                    xhat_k['ROOT'],
                                                    self.options['branching_factors'],
                                                    self.SeedCount,
                                                    self.options,  # not scenario_creator_kwargs,
                                                    solvername=self.solvername,
                                                    solver_options=self.solver_options)
        
        #Compute then the average function value with this policy
        all_nodenames = sputils.create_nodenames_from_branching_factors(pseudo_branching_factors)
        xhat_eval_options = {"iter0_solver_options": None,
                         "iterk_solver_options": None,
                         "display_timing": False,
                         "solvername": self.solvername,
                         "verbose": False,
                         "solver_options":self.solver_options}
        ev = xhat_eval.Xhat_Eval(xhat_eval_options,
                                estimator_scenario_names,
                                self.refmodel.scenario_creator,
                                scenario_denouement,
                                scenario_creator_kwargs=scenario_creator_kwargs,
                                all_nodenames = all_nodenames)
        #Evaluating xhat and xstar and getting the value of the objective function 
        #for every (local) scenario
        ev.evaluate(xhats)
        objs_at_xhat = ev.objs_dict
        ev.evaluate(xstars)
        objs_at_xstar = ev.objs_dict
        
        eval_scen_at_xhat = []
        eval_scen_at_xstar = []
        scen_probs = []
        for k,s in ev.local_scenarios.items():
            eval_scen_at_xhat.append(objs_at_xhat[k])
            eval_scen_at_xstar.append(objs_at_xstar[k])
            scen_probs.append(s._mpisppy_probability)
    
        
        scen_gaps = np.array(eval_scen_at_xhat)-np.array(eval_scen_at_xstar)
        local_gap = np.dot(scen_gaps,scen_probs)
        local_ssq = np.dot(scen_gaps**2,scen_probs)
        local_prob_sqnorm = np.linalg.norm(scen_probs)**2
        local_obj_at_xhat = np.dot(eval_scen_at_xhat,scen_probs)
        local_estim = np.array([local_gap,local_ssq,local_prob_sqnorm,local_obj_at_xhat])
        global_estim = np.zeros(4)
        ev.mpicomm.Allreduce(local_estim, global_estim, op=mpi.SUM) 
        G,ssq, prob_sqnorm,obj_at_xhat = global_estim
        if global_rank==0:
            print(f"G = {G}")
        sample_var = (ssq - G**2)/(1-prob_sqnorm) #Unbiased sample variance
        sk = np.sqrt(sample_var)
        
        use_relative_error = (np.abs(zstar)>1)
        Gk = ciutils.correcting_numeric(G,objfct=obj_at_xhat,
                               relative_error=use_relative_error)
        
        self.SeedCount = start
        
        return Gk,sk
    

if __name__ == "__main__":
    # For use by confidence interval develepors who need a quick test.
    solvername = "cplex"
    #An example of sequential sampling for the aircond model
    import mpisppy.tests.examples.aircond
    bfs = [3,3,2]
    num_scens = np.prod(bfs)
    scenario_names = mpisppy.tests.examples.aircond.scenario_names_creator(num_scens)
    xhat_gen_options = {"scenario_names": scenario_names,
                        "solvername": solvername,
                        "solver_options": None,
                        "branching_factors": bfs,
                        "mudev": 0,
                        "sigmadev": 40,
                        "start_ups": False,
                        "start_seed": 0,
                        }

    optionsBM =  {'h':0.55,
                 'hprime':0.5, 
                 'eps':0.5, 
                 'epsprime':0.4, 
                 "p":0.2,
                 "q":1.2,
                 "solvername": solvername,
                 "xhat_gen_options": xhat_gen_options,
                  "start_ups": False,
                 "branching_factors": bfs}
   
    optionsFSP = {'eps': 15.0,
                  'solvername': solvername,
                  "c0":50,
                  "xhat_gen_options": xhat_gen_options,
                  "start_ups": False,
                  "branching_factors": bfs}
   
    aircondpb = IndepScens_SeqSampling("mpisppy.tests.examples.aircond",
                                       xhat_generator_aircond, 
                                       optionsBM,
                                       stopping_criterion="BM"
                                       )

    res = aircondpb.run(maxit=50)
    print(res)

    
    <|MERGE_RESOLUTION|>--- conflicted
+++ resolved
@@ -196,12 +196,7 @@
         ama = amalgomator.Amalgomator(options=ama_options, 
                                       scenario_names=estimator_scenario_names,
                                       scenario_creator=self.refmodel.scenario_creator,
-<<<<<<< HEAD
-                                      #kw_creator=self.kw_creator_without_seed,
                                       kw_creator=self.refmodel.kw_creator,
-=======
-                                      kw_creator=self._kw_creator_without_seed,
->>>>>>> 7b5ca3e8
                                       scenario_denouement=scenario_denouement)
         ama.run()
         #Optimal solution of the approximate problem
