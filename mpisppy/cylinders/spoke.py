--- conflicted
+++ resolved
@@ -192,14 +192,9 @@
         # NOTE: this does not work with "loose" bundles
         ci = 0
         for s in self.opt.local_scenarios.values():
-<<<<<<< HEAD
-            for ndn_var in s._mpisppy_data.nonant_indices.values():
-                best_xhat_buf[ci] = s._mpisppy_data.best_solution_cache[ndn_var]
-=======
             solution_cache = s._mpisppy_data.best_solution_cache._dict
             for ndn_varid in s._mpisppy_data.varid_to_nonant_index:
                 best_xhat_buf[ci] = solution_cache[ndn_varid][1]
->>>>>>> e61082f5
                 ci += 1
             best_xhat_buf[ci] = s._mpisppy_data.inner_bound
             ci += 1
@@ -207,14 +202,6 @@
         self.put_send_buffer(best_xhat_buf, Field.BEST_XHAT)
 
     def send_latest_xhat(self):
-<<<<<<< HEAD
-        recent_xhat_buf = self._recent_xhat_send_circular_buffer.next_value_array()
-        ci = 0
-        for s in self.opt.local_scenarios.values():
-            for ndn_var in s._mpisppy_data.nonant_indices.values():
-                recent_xhat_buf[ci] = s._mpisppy_data.latest_solution_cache[ndn_var]
-                ci += 1
-=======
         recent_xhat_buf = self._recent_xhat_send_circular_buffer.next_value_array_reference()
         ci = 0
         for s in self.opt.local_scenarios.values():
@@ -222,7 +209,6 @@
             len_nonants = len(s._mpisppy_data.nonant_indices)
             recent_xhat_buf[ci:ci+len_nonants] = solution_cache[:]
             ci += len_nonants
->>>>>>> e61082f5
             recent_xhat_buf[ci] = s._mpisppy_data.inner_bound
             ci += 1
         # print(f"{self.cylinder_rank=} sending {recent_xhat_buf=}")
