# Copyright 2020 by B. Knueven, D. Mildebrath, C. Muir, J-P Watson, and D.L. Woodruff
# This software is distributed under the 3-clause BSD License.
import mpisppy.cylinders.spoke
from mpisppy.cylinders.lagrangian_bounder import _LagrangianMixin

class SubgradientOuterBound(_LagrangianMixin, mpisppy.cylinders.spoke.OuterBoundSpoke):

    converger_spoke_char = 'G'

    def main(self):
        # The rho_setter should be attached to the opt object
        rho_setter = None
        if hasattr(self.opt, 'rho_setter'):
            rho_setter = self.opt.rho_setter
        extensions = self.opt.extensions is not None
        verbose = self.opt.options['verbose']

        self.lagrangian_prep()

        if extensions:
            self.opt.extobject.pre_iter0()
        self.dk_iter = 1
        self.trivial_bound = self.lagrangian()
        if extensions:
            self.opt.extobject.post_iter0()

        self.bound = self.trivial_bound
        if extensions:
            self.opt.extobject.post_iter0_after_sync()

        self.opt.current_solver_options = self.opt.iterk_solver_options

        # update rho / alpha
        if self.opt.options.get('subgradient_rho_multiplier') is not None:
            rf = self.opt.options['subgradient_rho_multiplier']
            for scenario in self.opt.local_scenarios.values():
                for ndn_i in scenario._mpisppy_model.rho:
                    scenario._mpisppy_model.rho[ndn_i] *= rf

        while not self.got_kill_signal():
            # compute a subgradient step
            self.opt.Compute_Xbar(verbose)
            self.opt.Update_W(verbose)
            if extensions:
                self.opt.extobject.miditer()
            bound = self.lagrangian()
            if extensions:
                self.opt.extobject.enditer()
            if bound is not None:
<<<<<<< HEAD
                self.bound = bound
            if extensions:
                self.opt.extobject.enditer_after_sync()

    def finalize(self):
        self.final_bound = self.bound
        if self.opt.extensions is not None and \
            hasattr(self.opt.extobject, 'post_everything'):
            self.opt.extobject.post_everything()
        return self.final_bound
=======
                self.bound = bound
>>>>>>> a2aba719
<|MERGE_RESOLUTION|>--- conflicted
+++ resolved
@@ -47,17 +47,6 @@
             if extensions:
                 self.opt.extobject.enditer()
             if bound is not None:
-<<<<<<< HEAD
                 self.bound = bound
             if extensions:
-                self.opt.extobject.enditer_after_sync()
-
-    def finalize(self):
-        self.final_bound = self.bound
-        if self.opt.extensions is not None and \
-            hasattr(self.opt.extobject, 'post_everything'):
-            self.opt.extobject.post_everything()
-        return self.final_bound
-=======
-                self.bound = bound
->>>>>>> a2aba719
+                self.opt.extobject.enditer_after_sync()