###############################################################################
# mpi-sppy: MPI-based Stochastic Programming in PYthon
#
# Copyright (c) 2024, Lawrence Livermore National Security, LLC, Alliance for
# Sustainable Energy, LLC, The Regents of the University of California, et al.
# All rights reserved. Please see the files COPYRIGHT.md and LICENSE.md for
# full copyright and license information.
###############################################################################
import logging
import random
import mpisppy.log

from mpisppy.extensions.xhatbase import XhatBase
from mpisppy.cylinders.xhatbase import XhatInnerBoundBase

# Could also pass, e.g., sys.stdout instead of a filename
mpisppy.log.setup_logger("mpisppy.cylinders.xhatshufflelooper_bounder",
                         "xhatclp.log",
                         level=logging.CRITICAL)                         
logger = logging.getLogger("mpisppy.cylinders.xhatshufflelooper_bounder")

class XhatShuffleInnerBound(XhatInnerBoundBase):

    converger_spoke_char = 'X'

    def xhat_extension(self):
        return XhatBase(self.opt)

    def xhat_prep(self):
        self.xhatter = super().xhat_prep()

        ## option drive this? (could be dangerous)
        self.random_seed = 42
        # Have a separate stream for shuffling
        self.random_stream = random.Random()


    def try_scenario_dict(self, xhat_scenario_dict):
        """ wrapper for _try_one"""
        snamedict = xhat_scenario_dict

        stage2EFsolvern = self.opt.options.get("stage2EFsolvern", None)
        branching_factors = self.opt.options.get("branching_factors", None)  # for stage2ef
        obj = self.xhatter._try_one(snamedict,
                                    solver_options = self.solver_options,
                                    verbose=False,
                                    restore_nonants=True,
                                    stage2EFsolvern=stage2EFsolvern,
                                    branching_factors=branching_factors)
        def _vb(msg): 
            if self.verbose and self.opt.cylinder_rank == 0:
                print ("(rank0) " + msg)

        if obj is None:
            _vb(f"    Infeasible {snamedict}")
            return False
        _vb(f"    Feasible {snamedict}, obj: {obj}")

        # XhatBase._try_one updates the solution cache in the opt object for us
<<<<<<< HEAD
        update = self.update_if_improving(obj, update_cache=False)
=======
        update = self.update_if_improving(obj, update_best_solution_cache=False)
>>>>>>> 85d1bffe
        logger.debug(f'   bottom of try_scenario_dict on rank {self.global_rank}')
        return update

    def main(self):
        logger.debug(f"Entering main on xhatshuffle spoke rank {self.global_rank}")

        self.xhat_prep()
        if "reverse" in self.opt.options["xhat_looper_options"]:
            self.reverse = self.opt.options["xhat_looper_options"]["reverse"]
        else:
            self.reverse = True
        if "iter_step" in self.opt.options["xhat_looper_options"]:
            self.iter_step = self.opt.options["xhat_looper_options"]["iter_step"]
        else:
            self.iter_step = None
        self.solver_options = self.opt.options["xhat_looper_options"]["xhat_solver_options"]

        # give all ranks the same seed
        self.random_stream.seed(self.random_seed)
        
        #We need to keep track of the way scenario_names were sorted
        scen_names = list(enumerate(self.opt.all_scenario_names))
        
        # shuffle the scenarios associated (i.e., sample without replacement)
        shuffled_scenarios = self.random_stream.sample(scen_names, 
                                                       len(scen_names))
        
        scenario_cycler = ScenarioCycler(shuffled_scenarios,
                                         self.opt.nonleaves,
                                         self.reverse,
                                         self.iter_step)

        def _vb(msg): 
            if self.verbose and self.opt.cylinder_rank == 0:
                print("(rank0) " + msg)

        xh_iter = 1
        while not self.got_kill_signal():
            # When there is no iter0, the serial number must be checked.
            # (unrelated: uncomment the next line to see the source of delay getting an xhat)
            if self.get_serial_number() == 0:
                continue

            if (xh_iter-1) % 100 == 0:
                logger.debug(f'   Xhatshuffle loop iter={xh_iter} on rank {self.global_rank}')
                logger.debug(f'   Xhatshuffle got from opt on rank {self.global_rank}')

            if self.new_nonants:
                # similar to above, not all ranks will agree on
                # when there are new_nonants (in the same loop)
                logger.debug(f'   *Xhatshuffle loop iter={xh_iter}')
                logger.debug(f'   *got a new one! on rank {self.global_rank}')
                logger.debug(f'   *localnonants={str(self.localnonants)}')

                # update the caches
                self.opt._put_nonant_cache(self.localnonants)
                # just for sending the values to other scenarios
                # so we don't need to tell persistent solvers
                self.opt._restore_nonants(update_persistent=False)
                
                _vb("   Begin epoch")
                scenario_cycler.begin_epoch()

                # always try at least two for each set of nonants
                # so we continue the explore the scenarios and
                # do not stall out on a single scenario because
                # the hub is moving very fast
                next_scendict = scenario_cycler.get_next()
                if next_scendict is not None:
                    _vb(f"   Trying next {next_scendict}")
                    update = self.try_scenario_dict(next_scendict)
                    if update:
                        _vb(f"   Updating best to {next_scendict}")
                        scenario_cycler.best = next_scendict["ROOT"]

            next_scendict = scenario_cycler.get_next()
            if next_scendict is not None:
                _vb(f"   Trying next {next_scendict}")
                update = self.try_scenario_dict(next_scendict)
                if update:
                    _vb(f"   Updating best to {next_scendict}")
                    scenario_cycler.best = next_scendict["ROOT"]

            #_vb(f"    scenario_cycler._scenarios_this_epoch {scenario_cycler._scenarios_this_epoch}")

            xh_iter += 1


class ScenarioCycler:

    def __init__(self, shuffled_scenarios,nonleaves,reverse,iter_step):
        root_kids = nonleaves['ROOT'].kids if 'ROOT' in nonleaves else None
        if root_kids is None or len(root_kids)==0 or root_kids[0].is_leaf:
            self._multi = False
            self._iter_shift = 0 if iter_step is None else iter_step
            self._use_reverse = False #It is useless to reverse for 2stage SP
        else:
            self._multi = True
            self.BF0 = len(root_kids)
            self._nonleaves = nonleaves
            # TODO: is this right for multistage, or should the default be
            #       0 like in the two-stage case?
            self._iter_shift = self.BF0 if iter_step is None else iter_step
            self._use_reverse = True if reverse is None else reverse
            self._reversed = False #Do we iter in reverse mode ?
        self._shuffled_scenarios = shuffled_scenarios
        self._num_scenarios = len(shuffled_scenarios)
        
        self._cycle_idx = 0
        self._best = None
        self._begin_normal_epoch()
        

    @property
    def best(self):
        return self._best

    @best.setter
    def best(self, value):
        self._best = value
        
    def _fill_nodescen_dict(self,empty_nodes):   
        filling_idx = self._cycle_idx
        while len(empty_nodes) >0:
            #Sanity check to make no infinite loop.
            if filling_idx == self._cycle_idx and 'ROOT' in self.nodescen_dict and self.nodescen_dict['ROOT'] is not None:
                print(self.nodescen_dict)
                raise RuntimeError("_fill_nodescen_dict looped over every scenario but was not able to find a scen for every nonleaf node.")
            sname = self._shuffled_snames[filling_idx]
            snum = self._original_order[filling_idx]
            
            def _add_sname_to_node(ndn):
                first = self._nonleaves[ndn].scenfirst
                last = self._nonleaves[ndn].scenlast
                if snum>=first and snum<=last:
                    self.nodescen_dict[ndn] = sname
                    return False
                else:
                    return True
            #Adding sname to every nodes it goes by, and removing the nodes from empty_nodes
            empty_nodes = list(filter(_add_sname_to_node,empty_nodes))
            filling_idx +=1
            filling_idx %= self._num_scenarios
        
    def _create_nodescen_dict(self):
        '''
        Creates an attribute nodescen_dict. 
        Keys are nonleaf names, values are local scenario names 
        (a value can be None if the associated scenario is not in our rank)
        
        WARNING: _cur_ROOTscen must be up to date when calling this method
        '''
        if not self._multi:
            self.nodescen_dict = {'ROOT':self._cur_ROOTscen}
        else:
            self.nodescen_dict = dict()
            self._fill_nodescen_dict(self._nonleaves.keys())
    
    def _update_nodescen_dict(self,snames_to_remove):
        '''
        WARNING: _cur_ROOTscen must be up to date when calling this method
        '''
        if not self._multi:
            self.nodescen_dict = {'ROOT':self._cur_ROOTscen}
        else:
            empty_nodes = []
            for ndn in self._nonleaves.keys():
                if self.nodescen_dict[ndn] in snames_to_remove:
                    self.nodescen_dict[ndn] = None
                    empty_nodes.append(ndn)
            self._fill_nodescen_dict(empty_nodes)
        

    def begin_epoch(self):
        if self._multi and self._use_reverse and not self._reversed:
            self._begin_reverse_epoch()
        else:
            self._begin_normal_epoch()
        
    def _begin_normal_epoch(self):
        if self._multi:
            self._reversed = False
        self._shuffled_snames = [s[1] for s in self._shuffled_scenarios]
        self._original_order = [s[0] for s in self._shuffled_scenarios]
        self._cur_ROOTscen = self._shuffled_snames[0] if self.best is None else self.best
        self._create_nodescen_dict()
        
        self._scenarios_this_epoch = set()
    
    def _begin_reverse_epoch(self):
        self._reversed = True
        self._shuffled_snames = [s[1] for s in reversed(self._shuffled_scenarios)]
        self._original_order = [s[0] for s in reversed(self._shuffled_scenarios)]
        self._cur_ROOTscen = self._shuffled_snames[0] if self.best is None else self.best
        self._create_nodescen_dict()
        
        self._scenarios_this_epoch = set()

    def get_next(self):
        next_scen = self._cur_ROOTscen
        next_scendict = self.nodescen_dict
        if next_scen in self._scenarios_this_epoch:
            return None
        self._scenarios_this_epoch.add(next_scen)
        self._iter_scen()
        return next_scendict

    def _iter_scen(self):
        old_idx = self._cycle_idx
        self._cycle_idx += self._iter_shift
        ## wrap around
        self._cycle_idx %= self._num_scenarios
        
        #do not reuse a previously visited scenario for 'ROOT'
        tmp_cycle_idx = self._cycle_idx
        while self._shuffled_snames[tmp_cycle_idx] in self._scenarios_this_epoch and (
                (tmp_cycle_idx+1)%self._num_scenarios != self._cycle_idx):
            tmp_cycle_idx +=1
            tmp_cycle_idx %= self._num_scenarios
        
        self._cycle_idx = tmp_cycle_idx
        
        #Updating scenarios
        self._cur_ROOTscen = self._shuffled_snames[self._cycle_idx]
        if old_idx<self._cycle_idx:
            scens_to_remove = set(self._shuffled_snames[old_idx:self._cycle_idx])
        else:
            scens_to_remove = set(self._shuffled_snames[old_idx:]+self._shuffled_snames[:self._cycle_idx])
        self._update_nodescen_dict(scens_to_remove)
        
    <|MERGE_RESOLUTION|>--- conflicted
+++ resolved
@@ -57,11 +57,7 @@
         _vb(f"    Feasible {snamedict}, obj: {obj}")
 
         # XhatBase._try_one updates the solution cache in the opt object for us
-<<<<<<< HEAD
-        update = self.update_if_improving(obj, update_cache=False)
-=======
         update = self.update_if_improving(obj, update_best_solution_cache=False)
->>>>>>> 85d1bffe
         logger.debug(f'   bottom of try_scenario_dict on rank {self.global_rank}')
         return update
 
