--- conflicted
+++ resolved
@@ -163,12 +163,9 @@
             self._multi = True
             self.BF0 = len(root_kids)
             self._nonleaves = nonleaves
-<<<<<<< HEAD
-
-=======
+
             # TODO: is this right for multistage, or should the default be
             #       0 like in the two-stage case?
->>>>>>> dd6ff630
             self._iter_shift = self.BF0 if iter_step is None else iter_step
             self._use_reverse = True if reverse is None else reverse
             self._reversed = False #Do we iter in reverse mode ?
@@ -210,13 +207,8 @@
             empty_nodes = list(filter(_add_sname_to_node,empty_nodes))
             filling_idx +=1
             filling_idx %= self._num_scenarios
-<<<<<<< HEAD
-
-    def create_nodescen_dict(self):
-=======
-        
+
     def _create_nodescen_dict(self):
->>>>>>> dd6ff630
         '''
         Creates an attribute nodescen_dict.
         Keys are nonleaf names, values are local scenario names
@@ -229,13 +221,8 @@
         else:
             self.nodescen_dict = dict()
             self._fill_nodescen_dict(self._nonleaves.keys())
-<<<<<<< HEAD
-
-    def update_nodescen_dict(self,snames_to_remove):
-=======
-    
+
     def _update_nodescen_dict(self,snames_to_remove):
->>>>>>> dd6ff630
         '''
         WARNING: _cur_ROOTscen must be up to date when calling this method
         '''
@@ -262,13 +249,7 @@
         self._shuffled_snames = [s[1] for s in self._shuffled_scenarios]
         self._original_order = [s[0] for s in self._shuffled_scenarios]
         self._cur_ROOTscen = self._shuffled_snames[0] if self.best is None else self.best
-<<<<<<< HEAD
-        self.create_nodescen_dict()
-
-=======
         self._create_nodescen_dict()
-        
->>>>>>> dd6ff630
         self._scenarios_this_epoch = set()
 
     def _begin_reverse_epoch(self):
@@ -276,13 +257,7 @@
         self._shuffled_snames = [s[1] for s in reversed(self._shuffled_scenarios)]
         self._original_order = [s[0] for s in reversed(self._shuffled_scenarios)]
         self._cur_ROOTscen = self._shuffled_snames[0] if self.best is None else self.best
-<<<<<<< HEAD
-        self.create_nodescen_dict()
-
-=======
         self._create_nodescen_dict()
-        
->>>>>>> dd6ff630
         self._scenarios_this_epoch = set()
 
     def get_next(self):
@@ -314,12 +289,5 @@
         if old_idx<self._cycle_idx:
             scens_to_remove = set(self._shuffled_snames[old_idx:self._cycle_idx])
         else:
-<<<<<<< HEAD
-            scens_to_remove = self._shuffled_snames[old_idx:]+self._shuffled_snames[:self._cycle_idx]
-        self.update_nodescen_dict(scens_to_remove)
-=======
             scens_to_remove = set(self._shuffled_snames[old_idx:]+self._shuffled_snames[:self._cycle_idx])
-        self._update_nodescen_dict(scens_to_remove)
-        
-    
->>>>>>> dd6ff630
+        self._update_nodescen_dict(scens_to_remove)