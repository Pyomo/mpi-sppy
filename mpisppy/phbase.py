--- conflicted
+++ resolved
@@ -1476,15 +1476,9 @@
                 global_toc(f"\nInitiating PH Iteration {self._PHIter}\n", self.rank == self.rank0)
 
             # Compute xbar
-<<<<<<< HEAD
-            #timer.toc('Rank: {} - Before Compute_Xbar'.format(self.rank))
+            #global_toc('Rank: {} - Before Compute_Xbar'.format(self.rank), True)
             self.Compute_Xbar(verbose)
-            #timer.toc('Rank: {} - After Compute_Xbar'.format(self.rank))
-=======
-            #global_toc('Rank: {} - Before Compute_Xbar'.format(self.rank), True)
-            self.Compute_Xbar(verbose, synchronizer)
             #global_toc('Rank: {} - After Compute_Xbar'.format(self.rank), True)
->>>>>>> 77990c20
 
             # update the weights        
             self.Update_W(verbose)
@@ -1492,14 +1486,8 @@
 
             if have_converger:
                 self.conv = self.convobject.convergence_value()
-<<<<<<< HEAD
             self.conv = self.convergence_diff()
-            #timer.toc('Rank: {} - After convergence_diff'.format(self.rank))
-=======
-            elif synchronizer is None:
-                self.conv = self.convergence_diff()
             #global_toc('Rank: {} - After convergence_diff'.format(self.rank), True)
->>>>>>> 77990c20
             if have_extensions:
                 self.extobject.miditer()
 
@@ -1546,17 +1534,8 @@
                 print("Iteration time: %6.2f" % (time.time() - iteration_start_time))
                 print("Elapsed time:   %6.2f" % (dt.datetime.now() - self.startdt).total_seconds())
 
-<<<<<<< HEAD
-            if (self._PHIter == max_iterations) and (self.rank == self.rank0):
-                tt_timer.toc("Reached user-specified limit=%d on number of PH iterations" % max_iterations, delta=False)
-=======
             if (self._PHIter == max_iterations):
                 global_toc("Reached user-specified limit=%d on number of PH iterations" % max_iterations, self.rank == self.rank0)
-                
-        if synchronizer is not None:
-            logger.debug('Setting synchronizer.quitting on rank %d' % self.rank)
-            synchronizer.quitting = 1
->>>>>>> 77990c20
 
     def post_loops(self, PH_extensions=None):
         """ Call scenario denouement methods, and report the expected objective
