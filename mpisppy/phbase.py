# Copyright 2020 by B. Knueven, D. Mildebrath, C. Muir, J-P Watson, and D.L. Woodruff
# This software is distributed under the 3-clause BSD License.
import time
import logging

import numpy as np
import mpi4py.MPI as MPI

import pyomo.environ as pyo

import mpisppy.utils.sputils as sputils
import mpisppy.utils.listener_util.listener_util as listener_util
import mpisppy.spopt

from mpisppy.utils.prox_approx import ProxApproxManager
from mpisppy import global_toc

# decorator snarfed from stack overflow - allows per-rank profile output file generation.
def profile(filename=None, comm=MPI.COMM_WORLD):
    pass

logger = logging.getLogger('PHBase')
logger.setLevel(logging.WARN)

class PHBase(mpisppy.spopt.SPOpt):
    """ Base class for all PH-based algorithms.

        Based on mpi4py (but should run with, or without, mpi)
        EVERY INDEX IS ZERO-BASED! (Except stages, which are one based).

        Node names other than ROOT, although strings, must be a number or end
        in a number because mpi4py comms need a number. PH using a smart
        referencemodel that knows how to make its own tree nodes and just wants
        a trailing number in the scenario name. Assume we have only non-leaf
        nodes.

        To check for rank 0 use self.cylinder_rank == 0.

        Attributes:
            local_scenarios (dict): 
                Dictionary mapping scenario names (strings) to scenarios (Pyomo
                conrete model objects). These are only the scenarios managed by
                the current rank (not all scenarios in the entire model).
            comms (dict): 
                Dictionary mapping node names (strings) to MPI communicator
                objects.
            local_scenario_names (list):
                List of local scenario names (strings). Should match the keys
                of the local_scenarios dict.
            current_solver_options (dict): from PHoptions, but callbacks might
                Dictionary of solver options provided in PHoptions. Note that
                callbacks could change these options.

        Args:
            PHoptions (dict): 
                Options for the PH algorithm.
            all_scenario_names (list): 
                List of all scenario names in the model (strings).
            scenario_creator (callable): 
                Function which take a scenario name (string) and returns a
                Pyomo Concrete model with some things attached.
            scenario_denouement (callable, optional):
                Function which does post-processing and reporting.
            all_nodenames (list, optional): 
                List of all node name (strings). Can be `None` for two-stage
                problems.
            mpicomm (MPI comm, optional):
                MPI communicator to use between all scenarios. Default is
                `MPI.COMM_WORLD`.
            scenario_creator_kwargs (dict, optional): 
                Keyword arguments passed to `scenario_creator`.
            PH_extensions (object, optional):
                PH extension object.
            PH_extension_kwargs (dict, optional):
                Keyword arguments to pass to the PH_extensions.
            PH_converger (object, optional):
                PH converger object.
            rho_setter (callable, optional):
                Function to set rho values throughout the PH algorithm.
            variable_probability (callable, optional):
                Function to set variable specific probabilities.

    """
    def __init__(
        self,
        PHoptions,
        all_scenario_names,
        scenario_creator,
        scenario_denouement=None,
        all_nodenames=None,
        mpicomm=None,
        scenario_creator_kwargs=None,
        PH_extensions=None,
        PH_extension_kwargs=None,
        PH_converger=None,
        rho_setter=None,
        variable_probability=None,
    ):
        """ PHBase constructor. """
        super().__init__(
            PHoptions,
            all_scenario_names,
            scenario_creator,
            scenario_denouement=scenario_denouement,
            all_nodenames=all_nodenames,
            mpicomm=mpicomm,
            scenario_creator_kwargs=scenario_creator_kwargs,
            variable_probability=variable_probability,
        )

        global_toc("Initializing PHBase")

        # Note that options can be manipulated from outside on-the-fly.
        # self.options (from super) will archive the original options.
        self.PHoptions = PHoptions
        self.options_check()
        self.PH_extensions = PH_extensions
        self.PH_extension_kwargs = PH_extension_kwargs 
        self.PH_converger = PH_converger
        self.rho_setter = rho_setter

        self.iter0_solver_options = PHoptions["iter0_solver_options"]
        self.iterk_solver_options = PHoptions["iterk_solver_options"]
        self.current_solver_options = self.iter0_solver_options

        # flags to complete the invariant
        self.convobject = None  # PH converger
        self.attach_xbars()

        if (self.PH_extensions is not None):
            if self.PH_extension_kwargs is None:
                self.extobject = self.PH_extensions(self)
            else:
                self.extobject = self.PH_extensions(
                    self, **self.PH_extension_kwargs
                )


    def Compute_Xbar(self, verbose=False):
        """ Gather xbar and x squared bar for each node in the list and
        distribute the values back to the scenarios.

        Args:
            verbose (boolean):
                If True, prints verbose output.
        """

        """
        Note: 
            Each scenario knows its own probability and its nodes.
        Note:
            The scenario only "sends a reduce" to its own node's comms so even
            though the rank is a member of many comms, the scenario won't
            contribute to the wrong node.
        Note:
            As of March 2019, we concatenate xbar and xsqbar into one long
            vector to make it easier to use the current asynch code.
        """

        nodenames = [] # to transmit to comms
        local_concats = {}   # keys are tree node names
        global_concats =  {} # values are concat of xbar and xsqbar

        # we need to accumulate all local contributions before the reduce
        for k,s in self.local_scenarios.items():
            nlens = s._mpisppy_data.nlens        
            for node in s._mpisppy_node_list:
                if node.name not in nodenames:
                    ndn = node.name
                    nodenames.append(ndn)
                    mylen = 2*nlens[ndn]

                    local_concats[ndn] = np.zeros(mylen, dtype='d')
                    global_concats[ndn] = np.zeros(mylen, dtype='d')

        # compute the local xbar and sqbar (put the sq in the 2nd 1/2 of concat)
        for k,s in self.local_scenarios.items():
            nlens = s._mpisppy_data.nlens        
            for node in s._mpisppy_node_list:
                ndn = node.name
                nlen = nlens[ndn]

                xbars = local_concats[ndn][:nlen]
                xsqbars = local_concats[ndn][nlen:]

                nonants_array = np.fromiter( (v._value for v in node.nonant_vardata_list),
                                             dtype='d', count=nlen )
                xbars += s._mpisppy_data.prob_coeff[ndn] * nonants_array
                xsqbars += s._mpisppy_data.prob_coeff[ndn] * nonants_array**2

        # compute node xbar values(reduction)
        for nodename in nodenames:
            self.comms[nodename].Allreduce(
                [local_concats[nodename], MPI.DOUBLE],
                [global_concats[nodename], MPI.DOUBLE],
                op=MPI.SUM)

        # set the xbar and xsqbar in all the scenarios
        for k,s in self.local_scenarios.items():
            logger.debug('  top of assign xbar loop for {} on rank {}'.\
                         format(k, self.cylinder_rank))
            nlens = s._mpisppy_data.nlens
            for node in s._mpisppy_node_list:
                ndn = node.name
                nlen = nlens[ndn]

                xbars = global_concats[ndn][:nlen]
                xsqbars = global_concats[ndn][nlen:]

                for i in range(nlen):
                    s._mpisppy_model.xbars[(ndn,i)]._value = xbars[i]
                    s._mpisppy_model.xsqbars[(ndn,i)]._value = xsqbars[i]
                    if verbose and self.cylinder_rank == 0:
                        print ("rank, scen, node, var, xbar:",
                               self.cylinder_rank, k, ndn, node.nonant_vardata_list[i].name,
                               pyo.value(s._mpisppy_model.xbars[(ndn,i)]))


    def Update_W(self, verbose):
        """ Update the dual weights during the PH algorithm.

        Args:
            verbose (bool):
                If True, displays verbose output during update.
        """
        # Assumes the scenarios are up to date
        for k,s in self.local_scenarios.items():
            for ndn_i, nonant in s._mpisppy_data.nonant_indices.items():

                ##if nonant._value == None:
                ##    print(f"***_value is None for nonant var {nonant.name}")

                xdiff = nonant._value \
                        - s._mpisppy_model.xbars[ndn_i]._value
                s._mpisppy_model.W[ndn_i]._value += pyo.value(s._mpisppy_model.rho[ndn_i]) * xdiff
                if verbose and self.cylinder_rank == 0:
                    print ("rank, node, scen, var, W", ndn_i[0], k,
                           self.cylinder_rank, nonant.name,
                           pyo.value(s._mpisppy_model.W[ndn_i]))
            # Special code for variable probabilities to mask W; rarely used.
            if s._mpisppy_data.has_variable_probability:
                for ndn_i in s._mpisppy_data.nonant_indices:
                    (lndn, li) = ndn_i
                    # Requiring a vector for every tree node? (should we?)
                    # if type(s._mpisppy_data.w_coeff[lndn]) is not float:
                    s._mpisppy_model.W[ndn_i] *= s._mpisppy_data.w_coeff[lndn][li]


    def convergence_diff(self):
        """ Compute the convergence metric ||x_s - \\bar{x}||_1 / num_scenarios.

            Returns:
                float: 
                    The convergence metric ||x_s - \\bar{x}||_1 / num_scenarios.
        
        """
        # Every scenario has its own node list, with a vardata list
        global_diff = np.zeros(1)
        local_diff = np.zeros(1)
        varcount = 0
        for k,s in self.local_scenarios.items():
            for ndn_i, nonant in s._mpisppy_data.nonant_indices.items():
                xval = nonant._value
                xdiff = xval - s._mpisppy_model.xbars[ndn_i]._value
                local_diff[0] += abs(xdiff)
                varcount += 1
        local_diff[0] /= varcount

        self.comms["ROOT"].Allreduce(local_diff, global_diff, op=MPI.SUM)

        return global_diff[0] / self.n_proc


    def _populate_W_cache(self, cache):
        """ Copy the W values for noants *for all local scenarios*
        Args:
            cache (np vector) to receive the W's for all local scenarios (for sending)

        NOTE: This is not the same as the nonant Vars because it puts all local W
              values into the same cache and the cache is *not* attached to the scenario.

        """
        ci = 0 # Cache index
        for model in self.local_scenarios.values():
            if (ci + len(model._mpisppy_data.nonant_indices)) >= len(cache):
                tlen = len(model._mpisppy_data.nonant_indices) * len(self.local_scenarios)
                raise RuntimeError("W cache length mismatch detected by "
                                   f"{self.__class__.__name__} that has "
                                   f"total W len {tlen} but passed cache len-1={len(cache)-1}; "
                                   f"len(nonants)={len(model._mpisppy_data.nonant_indices)}")
            for ix in model._mpisppy_data.nonant_indices:
                cache[ci] = pyo.value(model._mpisppy_model.W[ix])
                ci += 1
        assert(ci == len(cache) - 1)  # the other cylinder will fail above


    def W_from_flat_list(self, flat_list):
        """ Set the dual weight values (Ws) for all local scenarios from a
        flat list.

        Args:
            flat_list (list):
                One-dimensional list of dual weights.

        Warning:
            We are counting on Pyomo indices not to change order between list
            creation and use.
        """ 
        ci = 0 # Cache index
        for model in self.local_scenarios.values():
            for ndn_i in model._mpisppy_data.nonant_indices:
                model._mpisppy_model.W[ndn_i].value = flat_list[ci]
                ci += 1

    def _use_rho_setter(self, verbose):
        """ set rho values using a function self.rho_setter
        that gives us a list of (id(vardata), rho)]
        """
        if self.rho_setter is None:
            return
        didit = 0
        skipped = 0
        rho_setter_kwargs = self.PHoptions['rho_setter_kwargs'] \
                            if 'rho_setter_kwargs' in self.PHoptions \
                            else dict()
        for sname, scenario in self.local_scenarios.items():
            rholist = self.rho_setter(scenario, **rho_setter_kwargs)
            for (vid, rho) in rholist:
                (ndn, i) = scenario._mpisppy_data.varid_to_nonant_index[vid]
                scenario._mpisppy_model.rho[(ndn, i)] = rho
            didit += len(rholist)
            skipped += len(scenario._mpisppy_data.varid_to_nonant_index) - didit
        if verbose and self.cylinder_rank == 0:
            print ("rho_setter set",didit,"and skipped",skipped)


    def _disable_prox(self):
        for k, scenario in self.local_scenarios.items():
            scenario._mpisppy_model.prox_on = 0


    def _disable_W(self):
        # It would be odd to disable W and not prox.
        # TODO: we should eliminate this method 
        #       probably not mathematically useful
        for scenario in self.local_scenarios.values():
            scenario._mpisppy_model.W_on = 0


    def _disable_W_and_prox(self):
        self._disable_W()
        self._disable_prox()


    def _reenable_prox(self):
        for k, scenario in self.local_scenarios.items():
            scenario._mpisppy_model.prox_on = 1


    def _reenable_W(self):
        # TODO: we should eliminate this method
        for k, scenario in self.local_scenarios.items():
            scenario._mpisppy_model.W_on = 1


    def _reenable_W_and_prox(self):
        self._reenable_W()
        self._reenable_prox()


    def post_solve_bound(self, solver_options=None, verbose=False):
        ''' Compute a bound Lagrangian bound using the existing weights.

        Args:
            solver_options (dict, optional):
                Options for these solves.
            verbose (boolean, optional):
                If True, displays verbose output. Default False.

        Returns:
            float: 
                An outer bound on the optimal objective function value.

        Note: 
            This function overwrites current variable values. This is only
            suitable for use at the end of the solves, or if you really know
            what you are doing.  It is not suitable as a general, per-iteration
            Lagrangian bound solver.
        '''
        if (self.cylinder_rank == 0):
            print('Warning: Lagrangian bounds might not be correct in certain '
                  'cases where there are integers not subject to '
                  'non-anticipativity and those integers do not reach integrality.')
        if (verbose and self.cylinder_rank == 0):
            print('Beginning post-solve Lagrangian bound computation')

        if (self.W_disabled):
            self._reenable_W()
        self._disable_prox()

        # Fixed variables can lead to an invalid lower bound
        self._restore_original_fixedness()

        # If dis_prox=True, they are enabled at the end, and Ebound returns
        # the incorrect value (unless you explicitly disable them again)
        self.solve_loop(solver_options=solver_options,
                        dis_prox=False, # Important
                        gripe=True, 
                        tee=False,
                        verbose=verbose)

        bound = self.Ebound(verbose)

        # A half-hearted attempt to restore the state
        self._reenable_prox()

        if (verbose and self.cylinder_rank == 0):
            print(f'Post-solve Lagrangian bound: {bound:.4f}')
        return bound


    def solve_loop(self, solver_options=None,
                   use_scenarios_not_subproblems=False,
                   dtiming=False,
                   dis_W=False,
                   dis_prox=False,
                   gripe=False,
                   disable_pyomo_signal_handling=False,
                   tee=False,
                   verbose=False):
        """ Loop over `local_subproblems` and solve them in a manner 
        dicated by the arguments. 
        
        In addition to changing the Var values in the scenarios, this function
        also updates the `_PySP_feas_indictor` to indicate which scenarios were
        feasible/infeasible.

        Args:
            solver_options (dict, optional):
                The scenario solver options.
            use_scenarios_not_subproblems (boolean, optional):
                If True, solves individual scenario problems, not subproblems.
                This distinction matters when using bundling. Default is False.
            dtiming (boolean, optional):
                If True, reports solve timing information. Default is False.
            dis_W (boolean, optional): 
                If True, duals weights (Ws) are disabled before solve, then
                re-enabled after solve. Default is False.
            dis_prox (boolean, optional):
                If True, prox terms are disabled before solve, then
                re-enabled after solve. Default is False.
            gripe (boolean, optional):
                If True, output a message when a solve fails. Default is False.
            disable_pyomo_signal_handling (boolean, optional):
                True for asynchronous PH; ignored for persistent solvers.
                Default False.
            tee (boolean, optional):
                If True, displays solver output. Default False.
            verbose (boolean, optional):
                If True, displays verbose output. Default False.
        """

        """ Developer notes:

        This function assumes that every scenario already has a
        `_solver_plugin` attached.

        I am not sure what happens with solver_options None for a persistent
        solver. Do options persist?

        set_objective takes care of W and prox changes.
        """
        if dis_W and dis_prox:
            self._disable_W_and_prox()
        elif dis_W:
            self._disable_W()
        elif dis_prox:
            self._disable_prox()
    
        if self._prox_approx and (not self.prox_disabled):
            self._update_prox_approx()

        super().solve_loop(solver_options,
                   use_scenarios_not_subproblems,
                   dtiming,
                   gripe,
                   disable_pyomo_signal_handling,
                   tee,
                   verbose)

        if dis_W and dis_prox:
            self._reenable_W_and_prox()
        elif dis_W:
            self._reenable_W()
        elif dis_prox:
            self._reenable_prox()


    def _update_prox_approx(self):
        """
        update proximal term approximation by potentially
        adding a linear cut near each current xvar value

        NOTE: This is badly inefficient for bundles, but works
        """
        tol = self.prox_approx_tol
        for sn, s in self.local_scenarios.items():
            persistent_solver = (s._solver_plugin if sputils.is_persistent(s._solver_plugin) else None)
            for prox_approx_manager in s._mpisppy_data.xsqvar_prox_approx.values():
                prox_approx_manager.check_tol_add_cut(tol, persistent_solver)


    def attach_Ws_and_prox(self):
        """ Attach the dual and prox terms to the models in `local_scenarios`.
        """
        for (sname, scenario) in self.local_scenarios.items():
            # these are bound by index to the vardata list at the node
            scenario._mpisppy_model.W = pyo.Param(scenario._mpisppy_data.nonant_indices.keys(),
                                        initialize=0.0,
                                        mutable=True)
            
            # create ph objective terms, but disabled
            scenario._mpisppy_model.W_on = pyo.Param(initialize=0, mutable=True, within=pyo.Binary)

            scenario._mpisppy_model.prox_on = pyo.Param(initialize=0, mutable=True, within=pyo.Binary)

            # note that rho is per var and scenario here
            scenario._mpisppy_model.rho = pyo.Param(scenario._mpisppy_data.nonant_indices.keys(),
                                        mutable=True,
                                        default=self.PHoptions["defaultPHrho"])


    @property
    def W_disabled(self):
        assert hasattr(self.local_scenarios[self.local_scenario_names[0]]._mpisppy_model, 'W_on')
        return not bool(self.local_scenarios[self.local_scenario_names[0]]._mpisppy_model.W_on.value)


    @property
    def prox_disabled(self):
        assert hasattr(self.local_scenarios[self.local_scenario_names[0]]._mpisppy_model, 'prox_on')
        return not bool(self.local_scenarios[self.local_scenario_names[0]]._mpisppy_model.prox_on.value)


    def attach_PH_to_objective(self, add_duals, add_prox):
        """ Attach dual weight and prox terms to the objective function of the
        models in `local_scenarios`.

        Args:
            add_duals (boolean):
                If True, adds dual weight (Ws) to the objective.
            add_prox (boolean):
                If True, adds the prox term to the objective.
        """

        if ('linearize_binary_proximal_terms' in self.PHoptions):
            lin_bin_prox = self.PHoptions['linearize_binary_proximal_terms']
        else:
            lin_bin_prox = False

        if ('linearize_proximal_terms' in self.PHoptions):
            self._prox_approx = self.PHoptions['linearize_proximal_terms']
            if 'proximal_linearization_tolerance' in self.PHoptions:
                self.prox_approx_tol = self.PHoptions['proximal_linearization_tolerance']
            else:
                self.prox_approx_tol = 1.e-1
            if 'initial_proximal_cut_count' in self.PHoptions:
                initial_prox_cuts = self.PHoptions['initial_proximal_cut_count']
            else:
                initial_prox_cuts = 2
        else:
            self._prox_approx = False

        for (sname, scenario) in self.local_scenarios.items():
            """Attach the dual and prox terms to the objective.
            """
            if ((not add_duals) and (not add_prox)):
                return
            objfct = sputils.find_active_objective(scenario)
            is_min_problem = objfct.is_minimizing()

            xbars = scenario._mpisppy_model.xbars

            if self._prox_approx:
                # set-up pyomo IndexVar, but keep it sparse
                # since some nonants might be binary
                # Define the first cut to be _xsqvar >= 0
                scenario._mpisppy_model.xsqvar = pyo.Var(scenario._mpisppy_data.nonant_indices, dense=False,
                                            within=pyo.NonNegativeReals)
                scenario._mpisppy_model.xsqvar_cuts = pyo.Constraint(scenario._mpisppy_data.nonant_indices, pyo.Integers)
                scenario._mpisppy_data.xsqvar_prox_approx = {}
            else:
                scenario._mpisppy_model.xsqvar = None
                scenario._mpisppy_data.xsqvar_prox_approx = False

            ph_term = 0
            # Dual term (weights W)
            if (add_duals):
                scenario._mpisppy_model.WExpr = pyo.Expression(expr=\
                        sum(scenario._mpisppy_model.W[ndn_i] * xvar \
                            for ndn_i, xvar in scenario._mpisppy_data.nonant_indices.items()) )
                ph_term += scenario._mpisppy_model.W_on * scenario._mpisppy_model.WExpr

            # Prox term (quadratic)
            if (add_prox):
                prox_expr = 0.
                for ndn_i, xvar in scenario._mpisppy_data.nonant_indices.items():
                    # expand (x - xbar)**2 to (x**2 - 2*xbar*x + xbar**2)
                    # x**2 is the only qradratic term, which might be
                    # dealt with differently depending on user-set options
                    if xvar.is_binary() and (lin_bin_prox or self._prox_approx):
                        xvarsqrd = xvar
                    elif self._prox_approx:
                        xvarsqrd = scenario._mpisppy_model.xsqvar[ndn_i]
                        scenario._mpisppy_data.xsqvar_prox_approx[ndn_i] = \
                                ProxApproxManager(xvar, xvarsqrd, scenario._mpisppy_model.xsqvar_cuts, ndn_i, initial_prox_cuts)
                    else:
                        xvarsqrd = xvar**2
                    prox_expr += (scenario._mpisppy_model.rho[ndn_i] / 2.0) * \
                                 (xvarsqrd - 2.0 * xbars[ndn_i] * xvar + xbars[ndn_i]**2)
                scenario._mpisppy_model.ProxExpr = pyo.Expression(expr=prox_expr)
                ph_term += scenario._mpisppy_model.prox_on * scenario._mpisppy_model.ProxExpr

            if (is_min_problem):
                objfct.expr += ph_term
            else:
                objfct.expr -= ph_term


    def PH_Prep(
        self, 
        attach_duals=True,
        attach_prox=True,
    ):
        """ Set up PH objectives (duals and prox terms), and prepare
        extensions, if available.

        Args:
            add_duals (boolean, optional):
                If True, adds dual weight (Ws) to the objective. Default True.
            add_prox (boolean, optional):
                If True, adds prox terms to the objective. Default True.

        Note:
            This function constructs an Extension object if one was specified
            at the time the PH object was created. It also calls the
            `pre_iter0` method of the Extension object.
        """

        self.attach_Ws_and_prox()
        self.attach_PH_to_objective(attach_duals, attach_prox)


    def options_check(self):
        """ Check whether the options in the `PHoptions` attribute are
        acceptable.

        Required options are

        - solvername (string): The name of the solver to use.
        - PHIterLimit (int): The maximum number of PH iterations to execute.
        - defaultPHrho (float): The default value of rho (penalty parameter) to
          use for PH.
        - convthresh (float): The convergence tolerance of the PH algorithm.
        - verbose (boolean): Flag indicating whether to display verbose output.
        - display_progress (boolean): Flag indicating whether to display
          information about the progression of the algorithm.
        - iter0_solver_options (dict): Dictionary of solver options to use on
          the first solve loop.
        - iterk_solver_options (dict): Dictionary of solver options to use on
          subsequent solve loops (after iteration 0).

        """
        required = [
            "solvername", "PHIterLimit", "defaultPHrho", 
            "convthresh", "verbose", "display_progress", 
            "iter0_solver_options", "iterk_solver_options"
        ]
        self._options_check(required, self.PHoptions)
        # Display timing and display convergence detail are special for no good reason.
        if "display_timing" not in self.PHoptions:
            self.PHoptions["display_timing"] = False
        if "display_convergence_detail" not in self.PHoptions:
            self.PHoptions["display_convergence_detail"] = False
       

<<<<<<< HEAD
    def subproblem_creation(self, verbose=False):
        """ Create local subproblems (not local scenarios).

        If bundles are specified, this function creates the bundles.
        Otherwise, this function simply copies pointers to the already-created
        `local_scenarios`.

        Args:
            verbose (boolean, optional):
                If True, displays verbose output. Default False.
        """
        self.local_subproblems = dict()
        if self.bundling:
            rank_local = self.cylinder_rank
            for bun in self.names_in_bundles[rank_local]:
                sdict = dict()
                bname = "rank" + str(self.cylinder_rank) + "bundle" + str(bun)
                for sname in self.names_in_bundles[rank_local][bun]:
                    if (verbose and self.cylinder_rank==0):
                        print ("bundling "+sname+" into "+bname)
                    # DLW April 2021 (delete this comment in June 2021)
                    # This will cause merge conflicts with the phbase refactor.
                    scen = self.local_scenarios[sname]
                    sdict[sname] = scen
                    scen._mpisppy_data.bundlename = bname
                self.local_subproblems[bname] = self.FormEF(sdict, bname)
                self.local_subproblems[bname].scen_list = \
                    self.names_in_bundles[rank_local][bun]
                self.local_subproblems[bname]._mpisppy_probability = \
                                    sum(s._mpisppy_probability for s in sdict.values())
        else:
            for sname, s in self.local_scenarios.items():
                self.local_subproblems[sname] = s
                self.local_subproblems[sname].scen_list = [sname]

    def _create_solvers(self):

        for sname, s in self.local_subproblems.items(): # solver creation
            s._solver_plugin = SolverFactory(self.PHoptions["solvername"])

            if (sputils.is_persistent(s._solver_plugin)):

                if (self.PHoptions["display_timing"]):
                    set_instance_start_time = time.time()

                # this loop is required to address the sitution where license
                # token servers become temporarily over-subscribed / non-responsive
                # when large numbers of ranks are in use.

                # these parameters should eventually be promoted to a non-PH
                # general class / location. even better, the entire retry
                # logic can be encapsulated in a sputils.py function.
                MAX_ACQUIRE_LICENSE_RETRY_ATTEMPTS = 5
                LICENSE_RETRY_SLEEP_TIME = 2 # in seconds
        
                num_retry_attempts = 0
                while True:
                    try:
                        s._solver_plugin.set_instance(s)
                        if num_retry_attempts > 0:
                            print("Acquired solver license (call to set_instance() for scenario=%s) after %d retry attempts" % (sname, num_retry_attempts))
                        break
                    # pyomo presently has no general way to trap a license acquisition
                    # error - so we're stuck with trapping on "any" exception. not ideal.
                    except:
                        if num_retry_attempts == 0:
                            print("Failed to acquire solver license (call to set_instance() for scenario=%s) after first attempt" % (sname))
                        else:
                            print("Failed to acquire solver license (call to set_instance() for scenario=%s) after %d retry attempts" % (sname, num_retry_attempts))
                        if num_retry_attempts == MAX_ACQUIRE_LICENSE_RETRY_ATTEMPTS:
                            raise RuntimeError("Failed to acquire solver license - call to set_instance() for scenario=%s failed after %d retry attempts" % (sname, num_retry_attempts))
                        else:
                            print("Sleeping for %d seconds before re-attempting" % LICENSE_RETRY_SLEEP_TIME)
                            time.sleep(LICENSE_RETRY_SLEEP_TIME)
                            num_retry_attempts += 1

                if (self.PHoptions["display_timing"]):
                    set_instance_time = time.time() - set_instance_start_time
                    all_set_instance_times = self.mpicomm.gather(set_instance_time,
                                                                 root=0)
                    if self.cylinder_rank == 0:
                        print("Set instance times:")
                        print("\tmin=%4.2f mean=%4.2f max=%4.2f" %
                              (np.min(all_set_instance_times),
                               np.mean(all_set_instance_times),
                               np.max(all_set_instance_times)))

            ## if we have bundling, attach
            ## the solver plugin to the scenarios
            ## as well to avoid some gymnastics
            if self.bundling:
                for scen_name in s.scen_list:
                    scen = self.local_scenarios[scen_name]
                    scen._solver_plugin = s._solver_plugin
=======
>>>>>>> 0c8ab6b3

    def Iter0(self):
        """ Create solvers and perform the initial PH solve (with no dual
        weights or prox terms).

        This function quits() if the scenario probabilities do not sum to one,
        or if any of the scenario subproblems are infeasible. It also calls the
        `post_iter0` method of any extensions, and uses the rho setter (if
        present) after the inital solve.
        
        Returns:
            float:
                The so-called "trivial bound", i.e., the objective value of the
                stochastic program with the nonanticipativity constraints
                removed.
        """
        if (self.PH_extensions is not None):
            self.extobject.pre_iter0()
        
        verbose = self.PHoptions["verbose"]
        dprogress = self.PHoptions["display_progress"]
        dtiming = self.PHoptions["display_timing"]
        dconvergence_detail = self.PHoptions["display_convergence_detail"]        
        have_extensions = self.PH_extensions is not None
        have_converger = self.PH_converger is not None

        def _vb(msg):
            if verbose and self.cylinder_rank == 0:
                print("(rank0)", msg)

        self._PHIter = 0
        self._save_original_nonants()

        global_toc("Creating solvers")
        self._create_solvers()
        
        teeme = ("tee-rank0-solves" in self.PHoptions
                 and self.PHoptions['tee-rank0-solves']
                 and self.cylinder_rank == 0
                 )
            
        if self.PHoptions["verbose"]:
            print ("About to call PH Iter0 solve loop on rank={}".format(self.cylinder_rank))
        global_toc("Entering solve loop in PHBase.Iter0")

        self.solve_loop(solver_options=self.current_solver_options,
                        dtiming=dtiming,
                        gripe=True,
                        tee=teeme,
                        verbose=verbose)
        
        if self.PHoptions["verbose"]:
            print ("PH Iter0 solve loop complete on rank={}".format(self.cylinder_rank))
        
        self._update_E1()  # Apologies for doing this after the solves...
        if (abs(1 - self.E1) > self.E1_tolerance):
            if self.cylinder_rank == 0:
                print("ERROR")
                print("Total probability of scenarios was ", self.E1)
                print("E1_tolerance = ", self.E1_tolerance)
            quit()
        feasP = self.feas_prob()
        if feasP != self.E1:
            if self.cylinder_rank == 0:
                print("ERROR")
                print("Infeasibility detected; E_feas, E1=", feasP, self.E1)
            quit()

        """
        with open('mpi.out-{}'.format(rank), 'w') as fd:
            for sname in self.local_scenario_names:
                fd.write('*** {} ***\n'.format(sname))
        """
        #global_toc('Rank: {} - Building and solving models 0th iteration'.format(rank), True)

        #global_toc('Rank: {} - assigning rho'.format(rank), True)

        if have_extensions:
            self.extobject.post_iter0()

        if self.rho_setter is not None:
            if self.cylinder_rank == 0:
                self._use_rho_setter(verbose)
            else:
                self._use_rho_setter(False)

        converged = False
        if have_converger:
            # Call the constructor of the converger object
            self.convobject = self.PH_converger(self)
        #global_toc('Rank: {} - Before iter loop'.format(self.cylinder_rank), True)
        self.conv = None

        self.trivial_bound = self.Ebound(verbose)

        if dprogress and self.cylinder_rank == 0:
            print("")
            print("After PH Iteration",self._PHIter)
            print("Trivial bound =", self.trivial_bound)
            print("PHBase Convergence Metric =",self.conv)
            print("Elapsed time: %6.2f" % (time.perf_counter() - self.start_time))

        if dconvergence_detail:
            self.report_var_values_at_rank0(header="Convergence detail:")            

        self._reenable_W_and_prox()

        self.current_solver_options = self.PHoptions["iterk_solver_options"]

        return self.trivial_bound


    def iterk_loop(self):
        """ Perform all PH iterations after iteration 0.
        
        This function terminates if any of the following occur:

        1. The maximum number of iterations is reached.
        2. The user specifies a converger, and the `is_converged()` method of
           that converger returns True.
        3. The hub tells it to terminate.
        4. The user does not specify a converger, and the default convergence
           criteria are met (i.e. the convergence value falls below the
           user-specified threshold).

        Args: None

        """
        verbose = self.PHoptions["verbose"]
        have_extensions = self.PH_extensions is not None
        have_converger = self.PH_converger is not None
        dprogress = self.PHoptions["display_progress"]
        dtiming = self.PHoptions["display_timing"]
        dconvergence_detail = self.PHoptions["display_convergence_detail"]
        self.conv = None

        max_iterations = int(self.PHoptions["PHIterLimit"])

        for self._PHIter in range(1, max_iterations+1):
            iteration_start_time = time.time()

            if dprogress:
                global_toc(f"\nInitiating PH Iteration {self._PHIter}\n", self.cylinder_rank == 0)

            # Compute xbar
            #global_toc('Rank: {} - Before Compute_Xbar'.format(self.cylinder_rank), True)
            self.Compute_Xbar(verbose)
            #global_toc('Rank: {} - After Compute_Xbar'.format(self.cylinder_rank), True)

            # update the weights        
            self.Update_W(verbose)
            #global_toc('Rank: {} - After Update_W'.format(self.cylinder_rank), True)

            self.conv = self.convergence_diff()
            #global_toc('Rank: {} - After convergence_diff'.format(self.cylinder_rank), True)
            if have_extensions:
                self.extobject.miditer()

            # The hub object takes precedence 
            # over the converger, such that
            # the spokes will always have the
            # latest data, even at termination
            if self.spcomm is not None:
                self.spcomm.sync()
                if self.spcomm.is_converged():
                    global_toc("Cylinder convergence", self.cylinder_rank == 0)
                    break    
            if have_converger:
                if self.convobject.is_converged():
                    converged = True
                    global_toc("User-supplied converger determined termination criterion reached", self.cylinder_rank == 0)
                    break
            elif self.conv is not None:
                if self.conv < self.PHoptions["convthresh"]:
                    converged = True
                    global_toc("Convergence metric=%f dropped below user-supplied threshold=%f" % (self.conv, self.PHoptions["convthresh"]), self.cylinder_rank == 0)
                    break

            teeme = (
                "tee-rank0-solves" in self.PHoptions
                 and self.PHoptions["tee-rank0-solves"]
                and self.cylinder_rank == 0
            )
            self.solve_loop(
                solver_options=self.current_solver_options,
                dtiming=dtiming,
                gripe=True,
                disable_pyomo_signal_handling=False,
                tee=teeme,
                verbose=verbose
            )

            if have_extensions:
                self.extobject.enditer()

            if dprogress and self.cylinder_rank == 0:
                print("")
                print("After PH Iteration",self._PHIter)
                print("Scaled PHBase Convergence Metric=",self.conv)
                print("Iteration time: %6.2f" % (time.time() - iteration_start_time))
                print("Elapsed time:   %6.2f" % (time.perf_counter() - self.start_time))

            if dconvergence_detail:
                self.report_var_values_at_rank0(header="Convergence detail:")                

            if (self._PHIter == max_iterations):
                global_toc("Reached user-specified limit=%d on number of PH iterations" % max_iterations, self.cylinder_rank == 0)


    def post_loops(self, PH_extensions=None):
        """ Call scenario denouement methods, and report the expected objective
        value.

        Args:
            PH_extensions (object, optional):
                PH extension object.
        Returns:
            float:
                Pretty useless weighted, proxed objective value.
        """
        verbose = self.PHoptions["verbose"]
        have_extensions = PH_extensions is not None
        dprogress = self.PHoptions["display_progress"]
        dtiming = self.PHoptions["display_timing"]

        # for reporting sanity
        self.mpicomm.Barrier()

        if self.cylinder_rank == 0 and dprogress:
            print("")
            print("Invoking scenario reporting functions, if applicable")
            print("")

        if self.scenario_denouement is not None:
            for sname,s in self.local_scenarios.items():
                self.scenario_denouement(self.cylinder_rank, sname, s)

        self.mpicomm.Barrier()

        if self.cylinder_rank == 0 and dprogress:
            print("")
            print("Invoking PH extension finalization, if applicable")    
            print("")

        if have_extensions:
            self.extobject.post_everything()

        Eobj = self.Eobjective(verbose)

        self.mpicomm.Barrier()

        if dprogress and self.cylinder_rank == 0:
            print("")
            print("Current ***weighted*** E[objective] =", Eobj)
            print("")

        if dtiming and self.cylinder_rank == 0:
            print("")
            print("Cumulative execution time=%5.2f" % (time.perf_counter()-self.start_time))
            print("")

        return Eobj


    def attach_xbars(self):
        """ Attach xbar and xbar^2 Pyomo parameters to each model in
        `local_scenarios`.
        """
        for scenario in self.local_scenarios.values():
            scenario._mpisppy_model.xbars = pyo.Param(
                scenario._mpisppy_data.nonant_indices.keys(), initialize=0.0, mutable=True
            )
            scenario._mpisppy_model.xsqbars = pyo.Param(
                scenario._mpisppy_data.nonant_indices.keys(), initialize=0.0, mutable=True
            )


if __name__ == "__main__":
    print ("No main for PHBase")<|MERGE_RESOLUTION|>--- conflicted
+++ resolved
@@ -682,105 +682,7 @@
             self.PHoptions["display_timing"] = False
         if "display_convergence_detail" not in self.PHoptions:
             self.PHoptions["display_convergence_detail"] = False
-       
-
-<<<<<<< HEAD
-    def subproblem_creation(self, verbose=False):
-        """ Create local subproblems (not local scenarios).
-
-        If bundles are specified, this function creates the bundles.
-        Otherwise, this function simply copies pointers to the already-created
-        `local_scenarios`.
-
-        Args:
-            verbose (boolean, optional):
-                If True, displays verbose output. Default False.
-        """
-        self.local_subproblems = dict()
-        if self.bundling:
-            rank_local = self.cylinder_rank
-            for bun in self.names_in_bundles[rank_local]:
-                sdict = dict()
-                bname = "rank" + str(self.cylinder_rank) + "bundle" + str(bun)
-                for sname in self.names_in_bundles[rank_local][bun]:
-                    if (verbose and self.cylinder_rank==0):
-                        print ("bundling "+sname+" into "+bname)
-                    # DLW April 2021 (delete this comment in June 2021)
-                    # This will cause merge conflicts with the phbase refactor.
-                    scen = self.local_scenarios[sname]
-                    sdict[sname] = scen
-                    scen._mpisppy_data.bundlename = bname
-                self.local_subproblems[bname] = self.FormEF(sdict, bname)
-                self.local_subproblems[bname].scen_list = \
-                    self.names_in_bundles[rank_local][bun]
-                self.local_subproblems[bname]._mpisppy_probability = \
-                                    sum(s._mpisppy_probability for s in sdict.values())
-        else:
-            for sname, s in self.local_scenarios.items():
-                self.local_subproblems[sname] = s
-                self.local_subproblems[sname].scen_list = [sname]
-
-    def _create_solvers(self):
-
-        for sname, s in self.local_subproblems.items(): # solver creation
-            s._solver_plugin = SolverFactory(self.PHoptions["solvername"])
-
-            if (sputils.is_persistent(s._solver_plugin)):
-
-                if (self.PHoptions["display_timing"]):
-                    set_instance_start_time = time.time()
-
-                # this loop is required to address the sitution where license
-                # token servers become temporarily over-subscribed / non-responsive
-                # when large numbers of ranks are in use.
-
-                # these parameters should eventually be promoted to a non-PH
-                # general class / location. even better, the entire retry
-                # logic can be encapsulated in a sputils.py function.
-                MAX_ACQUIRE_LICENSE_RETRY_ATTEMPTS = 5
-                LICENSE_RETRY_SLEEP_TIME = 2 # in seconds
-        
-                num_retry_attempts = 0
-                while True:
-                    try:
-                        s._solver_plugin.set_instance(s)
-                        if num_retry_attempts > 0:
-                            print("Acquired solver license (call to set_instance() for scenario=%s) after %d retry attempts" % (sname, num_retry_attempts))
-                        break
-                    # pyomo presently has no general way to trap a license acquisition
-                    # error - so we're stuck with trapping on "any" exception. not ideal.
-                    except:
-                        if num_retry_attempts == 0:
-                            print("Failed to acquire solver license (call to set_instance() for scenario=%s) after first attempt" % (sname))
-                        else:
-                            print("Failed to acquire solver license (call to set_instance() for scenario=%s) after %d retry attempts" % (sname, num_retry_attempts))
-                        if num_retry_attempts == MAX_ACQUIRE_LICENSE_RETRY_ATTEMPTS:
-                            raise RuntimeError("Failed to acquire solver license - call to set_instance() for scenario=%s failed after %d retry attempts" % (sname, num_retry_attempts))
-                        else:
-                            print("Sleeping for %d seconds before re-attempting" % LICENSE_RETRY_SLEEP_TIME)
-                            time.sleep(LICENSE_RETRY_SLEEP_TIME)
-                            num_retry_attempts += 1
-
-                if (self.PHoptions["display_timing"]):
-                    set_instance_time = time.time() - set_instance_start_time
-                    all_set_instance_times = self.mpicomm.gather(set_instance_time,
-                                                                 root=0)
-                    if self.cylinder_rank == 0:
-                        print("Set instance times:")
-                        print("\tmin=%4.2f mean=%4.2f max=%4.2f" %
-                              (np.min(all_set_instance_times),
-                               np.mean(all_set_instance_times),
-                               np.max(all_set_instance_times)))
-
-            ## if we have bundling, attach
-            ## the solver plugin to the scenarios
-            ## as well to avoid some gymnastics
-            if self.bundling:
-                for scen_name in s.scen_list:
-                    scen = self.local_scenarios[scen_name]
-                    scen._solver_plugin = s._solver_plugin
-=======
->>>>>>> 0c8ab6b3
+
 
     def Iter0(self):
         """ Create solvers and perform the initial PH solve (with no dual
