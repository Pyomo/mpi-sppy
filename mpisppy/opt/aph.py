# Copyright 2020 by B. Knueven, D. Mildebrath, C. Muir, J-P Watson, and D.L. Woodruff
# This software is distributed under the 3-clause BSD License.
# APH

import numpy as np
import math
import collections
import time
import logging
import datetime as dt
import mpisppy
import mpisppy.MPI as mpi
import pyomo.environ as pyo
from pyomo.opt import SolverFactory, SolverStatus
from mpisppy.utils.sputils import find_active_objective
import mpisppy.utils.listener_util.listener_util as listener_util
import mpisppy.phbase as ph_base
import mpisppy.utils.sputils as sputils
import mpisppy.utils.wxbarutils as wxbarutils

fullcomm = mpi.COMM_WORLD
global_rank = fullcomm.Get_rank()

logging.basicConfig(level=logging.CRITICAL, # level=logging.CRITICAL, DEBUG
            format='(%(threadName)-10s) %(message)s',
            )

EPSILON = 1e-5  # for, e.g., fractions of ranks

"""
Delete this comment block; dlw May 2019
- deal with "waiting out" a negative tau
"""

""" APH started by DLW, March 2019.
Based on "Algorithm 2: Asynchronous projective hedging (APH) -- Algorithm 1
specialize to the setup S1-S4" from 
"Asynchronous Projective Hedging for Stochastic Programming" 
http://www.optimization-online.org/DB_HTML/2018/10/6895.html
(note: there are therefore some notation changes from PySP1)
Note: we deviate from the paper's notation in the use of i and k
(i is used here as an arbitrary index, usually into the nonants at a node and
k is often used as the "key" (i.e., scenario name) for the local scenarios)
"""

class APH(ph_base.PHBase):
    """
    Args:
        options (dict): PH options
        all_scenario_names (list): all scenario names
        scenario_creator (fct): returns a concrete model with special things
        scenario_denouement (fct): for post processing and reporting
        all_node_names (list of str): non-leaf node names
        scenario_creator_kwargs (dict): keyword arguments passed to
            `scenario_creator`.

    Attributes (partial list):
        local_scenarios (dict of scenario objects): concrete models with 
              extra data, key is name
        comms (dict): keys are node names values are comm objects.
        scenario_name_to_rank (dict): all scenario names
        local_scenario_names (list): names of locals 
        current_solver_options (dict): from options; callbacks might change
        synchronizer (object): asynch listener management
        scenario_creator_kwargs (dict): keyword arguments passed to
            `scenario_creator`.

    """
    def setup_Lens(self):
        """ We need to know the lengths of c-style vectors for listener_util
        """
        self.Lens = collections.OrderedDict({"FirstReduce": {},
                                            "SecondReduce": {}})

        for sname, scenario in self.local_scenarios.items():
            for node in scenario._mpisppy_node_list:
                self.Lens["FirstReduce"][node.name] \
                    = 3 * len(node.nonant_vardata_list)
                self.Lens["SecondReduce"][node.name] = 0 # only use root?
        self.Lens["FirstReduce"]["ROOT"] += self.n_proc  # for time of update
        # tau, phi, pusqnorm, pvsqnorm, pwsqnorm, pzsqnorm, secs
        self.Lens["SecondReduce"]["ROOT"] += 6 + self.n_proc
        

    #============================
    def __init__(
        self,
        options,
        all_scenario_names,
        scenario_creator,
        scenario_denouement=None,
        all_nodenames=None,            
        mpicomm=None,
        scenario_creator_kwargs=None,
        extensions=None,
        extension_kwargs=None,
        ph_converger=None,
        rho_setter=None,
        variable_probability=None,
    ):
        super().__init__(
            options,
            all_scenario_names,
            scenario_creator,
            scenario_denouement,
            mpicomm=mpicomm,
            all_nodenames=all_nodenames,
            scenario_creator_kwargs=scenario_creator_kwargs,
            extensions=extensions,
            extension_kwargs=extension_kwargs,
            ph_converger=ph_converger,
            rho_setter=rho_setter,
            variable_probability=variable_probability,
        )

        self.phis = {} # phi values, indexed by scenario names
        self.tau_summand = 0  # place holder for iteration 1 reduce
        self.phi_summand = 0
        self.global_tau = 0
        self.global_phi = 0
        self.global_pusqnorm = 0 # ... may be out of date...
        self.global_pvsqnorm = 0
        self.global_pwsqnorm = 0
        self.global_pzsqnorm = 0
        self.local_pwsqnorm = 0
        self.local_pzsqnorm = 0
        self.conv = None
        self.use_lag = options.get("APHuse_lag", False)
        self.APHgamma = options.get("APHgamma", 1)
        assert(self.APHgamma > 0)
        self.use_dynamic_gamma = options.get("use_dynamic_gamma", False)
        if self.use_dynamic_gamma:
            print('**** dynamic gamma is True so watch out!')
        self.shelf_life = options.get("shelf_life", 99)  # 99 is intended to be large
        self.round_robin_dispatch = options.get("round_robin_dispatch", False)
        # TBD: use a property decorator for nu to enforce 0 < nu < 2

        # ESR June, 2023
        self.nu = options.get("APHnu", 1)
        # Note June, 2023: Hack for nu
        self.use_hack_for_nu = options.get("use_hack_for_nu", False)
        if self.use_hack_for_nu:
            print('**** you are using the hack for nu since default is True so careful!')
        else:
            print('not using nu hack')

        assert 0 < self.nu and self.nu < 2
        self.dispatchrecord = dict()   # for local subproblems sname: (iter, phi)
        # plot_trace_prefix or filename will indicate output is needed
        self.plot_trace_prefix = options.get("APHplot_trace_prefix") if self.cylinder_rank == 0 else None
        self.conv_trace_filename = None if self.plot_trace_prefix is None else f"{self.plot_trace_prefix}_dyngam_{self.use_dynamic_gamma}"\
            +f"_hack_nu_{self.use_hack_for_nu}_nu_{self.nu}"\
            +".csv"
        if self.plot_trace_prefix is not None:
            with open(self.conv_trace_filename, "w") as fil:
                fil.write("iter,conv,gamma,nu,theta,punorm,pvnorm\n")
            for k,s in self.local_scenarios.items():
                with open(f"trace_{k}_{self.conv_trace_filename}", "w") as fil:
                    fil.write("iter,obj fct")
                    for (ndn,i), xvar in s._mpisppy_data.nonant_indices.items():
                        fil.write(f",{xvar.name} x,{xvar.name} z, {xvar.name} w")
                    fil.write("\n")

    #============================
    def setup_dispatchrecord(self):
        # Start with a small number for iteration to randomize fist dispatch.
        for sname in self.local_subproblems:
            r = np.random.rand()
            self.dispatchrecord[sname] = [(r,0)]


    #============================
    def Update_y(self, dlist, verbose):
        # compute the new y (or set to zero if it is iter 1)
        # iter 1 is iter 0 post-solves when seen from the paper
        # dlist is used only after iter0 (it has the dispatched scen names)

        slist = [d[0] for d in dlist]  # just the names
        if self._PHIter != 1:
            for k,s in self.local_scenarios.items():
                if (not self.bundling and k in slist) \
                   or (self.bundling and s._mpisppy_data.bundlename in slist):
                    for (ndn,i), xvar in s._mpisppy_data.nonant_indices.items():
                        if not self.use_lag:
                            z_touse = s._mpisppy_model.z[(ndn,i)]._value
                            W_touse = pyo.value(s._mpisppy_model.W[(ndn,i)])
                        else:
                            z_touse = s._mpisppy_model.z_foropt[(ndn,i)]._value
                            W_touse = pyo.value(s._mpisppy_model.W_foropt[(ndn,i)])
                        # pyo.value vs. _value ??
                        s._mpisppy_model.y[(ndn,i)]._value = W_touse \
                                              + pyo.value(s._mpisppy_model.rho[(ndn,i)]) \
                                              * (xvar._value - z_touse) #Eq.25
                        if verbose and self.cylinder_rank == 0:
                            print ("node, scen, var, y", ndn, k,
                                   self.cylinder_rank, xvar.name,
                                   pyo.value(s._mpisppy_model.y[(ndn,i)]))
        else:
            for k,s in self.local_scenarios.items():
                for (ndn,i), xvar in s._mpisppy_data.nonant_indices.items():
                    s._mpisppy_model.y[(ndn,i)]._value = 0
            if verbose and self.cylinder_rank == 0:
                print ("All y=0 for iter1")


    #============================
    def compute_phis_summand(self):
        # update phis, return summand (variable_probability is alread resolved)
        summand = 0.0
        for k,s in self.local_scenarios.items():
            self.phis[k] = 0.0
            for (ndn,i), xvar in s._mpisppy_data.nonant_indices.items():
                # Step 16, phi
                self.phis[k] += (pyo.value(s._mpisppy_model.z[(ndn,i)]) - xvar._value) \
                    *(pyo.value(s._mpisppy_model.W[(ndn,i)]) - pyo.value(s._mpisppy_model.y[(ndn,i)]))
            self.phis[k] *= pyo.value(s._mpisppy_probability)
            summand += self.phis[k]
        return summand

    #============================***********=========

    def _calculate_APHgamma(self, synchro):
        """This function calculates a gamma value that accounts for the value
        of ||u||^2 and ||v||^2 for each scenario for each iteration

        The side effects are that we store the previous iteration's v and u norms

        1. gamma should be monotonic?
        2. we need to do a reduction to get one gamma OR better use the global norms
        3. gamma should always (probably) be positive?
        4. Maybe we should be looking into scaled_vterm and scaled_uterm
        The global norms might be zero, so think about how to avoid
        using it when they are zero

        """
        
        uk = self.global_pusqnorm
        vk = self.global_pvsqnorm
        wk = self.global_pwsqnorm
        zk = self.global_pzsqnorm
        
        # Note June, 2023: We are waiting until we get values greater
        # than 0 for the norms. Iteration 3 is arbitrary
        if self._PHIter <= 3:
            gamma = self.APHgamma
            self.uk1 = self.global_pusqnorm
            self.vk1 = self.global_pvsqnorm
        else:
            if vk <= 0 or uk <= 0:
                gamma = self.APHgamma
            else:
                uk1 = self.uk1
                vk1 = self.vk1
                # Note June, 2023: vk1 and uk1 should be going down
                v_term = ((vk1 - vk) / vk) # use vk1 in denominator?
                u_term = ((uk1 - uk) / uk) # use uk1 in denominator?
                if v_term <= 0 or u_term <= 0:
                    print('v_term=', v_term, 'u_term=', u_term, 'vk1=', vk1, 'vk=', vk, 'uk1=', uk1, 'uk=', uk)
                    gamma = self.APHgamma
                else:
                    gamma = (
                        v_term / u_term # gamma value gets 
                        # vk / uk
                        # (vk / zk) / (uk / wk) # use scaled v and u
                    )
                    self.uk1 = uk
                    self.vk1 = vk
                    
        self.APHgamma = gamma

        return self.APHgamma


    def listener_side_gig(self, synchro):
        """ Called by the listener after the first reduce.
        First, see if there are enough xbar contributions to proceed.
        If there are, then compute tau and phi.
        NOTE: it gets the synchronizer as an arg but self already has it.
        [WIP]
        We are going to disable the side_gig on self if we
        updated tau and phi.
        Massive side-effects: e.g., update xbar etc.

        Iter 1 (iter 0) in the paper is special: the v := u, which is a little
        complicated because we only compute y-bar.        

        """
        # This does unsafe things, so it can only be called when the worker is
        # in a tight loop that respects the data lock.

        verbose = self.options["verbose"]
        # See if we have enough xbars to proceed (need not be perfect)
        self.synchronizer._unsafe_get_global_data("FirstReduce",
                                                  self.node_concats)
        self.synchronizer._unsafe_get_global_data("SecondReduce",
                                                  self.node_concats)
        # last_phi_tau_update_time
        # (the last time this side-gig did the calculations)
        # We are going to see how many rank's xbars have been computed
        # since then. If enough (determined by frac_needed), the do the calcs.
        # The six is because the reduced data (e.g. phi) are in the first 6.
        lptut =  np.max(self.node_concats["SecondReduce"]["ROOT"][6:])

        logging.debug('   +++ debug enter listener_side_gig on cylinder_rank {} last phi update {}'\
              .format(self.cylinder_rank, lptut))

        xbarin = 0 # count ranks (close enough to be a proxy for scenarios)
        for cr in range(self.n_proc):
            backdist = self.n_proc - cr  # how far back into the vector
            ##logging.debug('      *side_gig* cr {} on rank {} time {}'.\
            ##    format(cr, self.cylinder_rank,
            ##        self.node_concats["FirstReduce"]["ROOT"][-backdist]))
            if  self.node_concats["FirstReduce"]["ROOT"][-backdist] \
                > lptut:
                xbarin += 1

        fracin = xbarin/self.n_proc + EPSILON
        if  fracin < self.options["async_frac_needed"]:
            # We have not really "done" the side gig.
            logging.debug('  ^ debug not good to go listener_side_gig on cylinder_rank {}; xbarin={}; fracin={}'\
                  .format(self.cylinder_rank, xbarin, fracin))
            return

        # If we are still here, we have enough to do the calculations
        logging.debug('^^^ debug good to go  listener_side_gig on cylinder_rank {}; xbarin={}'\
              .format(self.cylinder_rank, xbarin))
        if verbose and self.cylinder_rank == 0:
            print ("(%d)" % xbarin)
            
        # set the xbar, xsqbar, and ybar in all the scenarios
        for k,s in self.local_scenarios.items():
            nlens = s._mpisppy_data.nlens
            for (ndn,i) in s._mpisppy_data.nonant_indices:
                s._mpisppy_model.xbars[(ndn,i)]._value \
                    = self.node_concats["FirstReduce"][ndn][i]
                s._mpisppy_model.xsqbars[(ndn,i)]._value \
                    = self.node_concats["FirstReduce"][ndn][nlens[ndn]+i]
                s._mpisppy_model.ybars[(ndn,i)]._value \
                    = self.node_concats["FirstReduce"][ndn][2*nlens[ndn]+i]

                if verbose and self.cylinder_rank == 0:
                    print ("rank, scen, node, var, xbar:",
                           self.cylinder_rank,k,ndn,s._mpisppy_data.nonant_indices[ndn,i].name,
                           pyo.value(s._mpisppy_model.xbars[(ndn,i)]))

        # There is one tau_summand for the rank; global_tau is out of date when
        # we get here because we could not compute it until the averages were.
        # vk is just going to be ybar directly
        if not hasattr(self, "uk"):
            # indexed by sname and nonant index [sname][(ndn,i)]
            self.uk = {sname: dict() for sname in self.local_scenarios.keys()} 
        self.local_pusqnorm = 0  # local summand for probability weighted sqnorm
        self.local_pvsqnorm = 0
        new_tau_summand = 0  # for this rank
        for sname,s in self.local_scenarios.items():
            scen_usqnorm = 0.0
            scen_vsqnorm = 0.0
            nlens = s._mpisppy_data.nlens

            if not s._mpisppy_data.has_variable_probability:

                for (ndn,i), xvar in s._mpisppy_data.nonant_indices.items():
                    self.uk[sname][(ndn,i)] = xvar._value \
                        - pyo.value(s._mpisppy_model.xbars[(ndn,i)]) # Eq.27
                    # compute the usqnorm and vsqnorm (squared L2 norms)
                    scen_usqnorm += (self.uk[sname][(ndn,i)] \
                                     * self.uk[sname][(ndn,i)])
                    scen_vsqnorm += (pyo.value(s._mpisppy_model.ybars[(ndn,i)]) \
                                     * pyo.value(s._mpisppy_model.ybars[(ndn,i)]))
            else:
                # In the unlikely event of variable probability, do it
                # over again
                for (ndn,i), xvar in s._mpisppy_data.nonant_indices.items():
                    if s._mpisppy_data.prob0_mask[ndn][i] != 0:
                        self.uk[sname][(ndn,i)] = (
                            xvar._value \
                            - pyo.value(s._mpisppy_model.xbars[(ndn,i)]) # Eq.27
                        )
                    else:
                        self.uk[sname][(ndn,i)] = 0
                    # compute the usqnorm and vsqnorm (squared L2 norms)
                    scen_usqnorm += (self.uk[sname][(ndn,i)] \
                                     * self.uk[sname][(ndn,i)])
                    scen_vsqnorm += (pyo.value(s._mpisppy_model.ybars[(ndn,i)]) \
                                     * pyo.value(s._mpisppy_model.ybars[(ndn,i)]))
                   
            # Note by DLW April 2023: You need to move the probs up for multi-stage
            self.local_pusqnorm += pyo.value(s._mpisppy_probability) * scen_usqnorm  # prob first done
            self.local_pvsqnorm += pyo.value(s._mpisppy_probability) * scen_vsqnorm  # prob first done

            if self.use_dynamic_gamma:
                gamma = self._calculate_APHgamma(synchro) # update APHgamma
                print('dynamic gamma=', gamma, 'i=', i, 'sname=', sname)
            
            # I don't think s._mpisppy_dat.has_variable_probability is needed here
            new_tau_summand += (
                pyo.value(s._mpisppy_probability) \
                * (scen_usqnorm + scen_vsqnorm/self.APHgamma)
            )
            
        # tauk is the expectation of the sum sum of squares; update for this calc
        logging.debug('  in side-gig, old global_tau={}'.format(self.global_tau))
        logging.debug('  in side-gig, old summand={}'.format(self.tau_summand))
        logging.debug('  in side-gig, new summand={}'.format(new_tau_summand))
        self.global_tau = self.global_tau - self.tau_summand + new_tau_summand
        self.tau_summand = new_tau_summand # make available for the next reduce
        logging.debug('  in side-gig, new global_tau={}'.format(self.global_tau))

        # now we can get the local contribution to the phi_sum 
        if self.global_tau <= 0:
            logging.debug('  *** Negative tau={} on rank {}'\
                          .format(self.global_tau, self.cylinder_rank))
        self.phi_summand = self.compute_phis_summand()

        # prepare for the reduction that will take place after this side-gig
        # (this is where the 6 comes from)
        self.local_concats["SecondReduce"]["ROOT"][0] = self.tau_summand
        self.local_concats["SecondReduce"]["ROOT"][1] = self.phi_summand
        self.local_concats["SecondReduce"]["ROOT"][2] = self.local_pusqnorm
        self.local_concats["SecondReduce"]["ROOT"][3] = self.local_pvsqnorm
        self.local_concats["SecondReduce"]["ROOT"][4] = self.local_pwsqnorm
        self.local_concats["SecondReduce"]["ROOT"][5] = self.local_pzsqnorm
        # we have updated our summands and the listener will do a reduction
        secs_so_far = time.perf_counter() - self.start_time
        # Put in a time only for this rank, so the "sum" is really a report
        self.local_concats["SecondReduce"]["ROOT"][6+self.cylinder_rank] = secs_so_far
        # This is run by the listener, so don't tell the worker you have done
        # it until you are sure you have.
        self.synchronizer._unsafe_put_local_data("SecondReduce",
                                                 self.local_concats)
        self.synchronizer.enable_side_gig = False  # we did it
        logging.debug(' exit side_gid on rank {}'.format(self.cylinder_rank))
        
    #============================
    def Compute_Averages(self, verbose=False):
        """Gather ybar, xbar and x squared bar for each node 
           and also distribute the values back to the scenarios.
           Compute the tau summand from self and distribute back tauk
           (tau_k is a scalar and special with respect to synchronizing).
           Compute the phi summand and reduce it.

        Args:
          verbose (boolean): verbose output

        note: this is a long routine because we need a reduce before
              we can do more calcs that need another reduce and I want
              to keep the reduce calls together.
        NOTE: see compute_xbar for more notes.
        note: DLW: think about multi-stage harder (March 2019); e.g. tau and phi

        """
        if not hasattr(self, "local_concats"):
            nodenames = [] # avoid repeated work
            self.local_concats = {"FirstReduce": {}, # keys are tree node names
                             "SecondReduce": {}}
            self.node_concats = {"FirstReduce": {}, # concat of xbar and xsqbar
                             "SecondReduce": {}} 

            # accumulate & concatenate all local contributions before the reduce

            # create the c-style storage for the concats
            for k,s in self.local_scenarios.items():
                nlens = s._mpisppy_data.nlens        
                for node in s._mpisppy_node_list:
                    if node.name not in nodenames:
                        ndn = node.name
                        nodenames.append(ndn)
                        mylen = self.Lens["FirstReduce"][ndn]
                        self.local_concats["FirstReduce"][ndn]\
                            = np.zeros(mylen, dtype='d')
                        self.node_concats["FirstReduce"][ndn]\
                            = np.zeros(mylen, dtype='d')
            # second reduce is tau and phi
            mylen = self.Lens["SecondReduce"]["ROOT"]
            self.local_concats["SecondReduce"]["ROOT"]\
                = np.zeros(mylen, dtype='d') 
            self.node_concats["SecondReduce"]["ROOT"]\
                = np.zeros(mylen, dtype='d')
        else: # concats are here, just zero them out. 
            # We zero them so we can use an accumulator in the next loop and
            # that seems to be OK.
            nodenames = []
            for k,s in self.local_scenarios.items():
                nlens = s._mpisppy_data.nlens        
                for node in s._mpisppy_node_list:
                    if node.name not in nodenames:
                        ndn = node.name
                        nodenames.append(ndn)
                        self.local_concats["FirstReduce"][ndn].fill(0)
                        self.node_concats["FirstReduce"][ndn].fill(0)                    
            self.local_concats["SecondReduce"]["ROOT"].fill(0)
            self.node_concats["SecondReduce"]["ROOT"].fill(0)

        # Compute the locals and concat them for the first reduce.
        # We don't need to lock here because the direct buffers are only accessed
        # by compute_global_data.
        for k,s in self.local_scenarios.items():
            nlens = s._mpisppy_data.nlens
            for node in s._mpisppy_node_list:
                ndn = node.name
                for i in range(nlens[node.name]):
                    v_value = node.nonant_vardata_list[i]._value
                    self.local_concats["FirstReduce"][node.name][i] += \
                        (s._mpisppy_probability / node.uncond_prob) * v_value
                    logging.debug("  rank= {} scen={}, i={}, v_value={}".\
                                  format(global_rank, k, i, v_value))
                    self.local_concats["FirstReduce"][node.name][nlens[ndn]+i]\
                        += (s._mpisppy_probability / node.uncond_prob) * v_value * v_value
                    self.local_concats["FirstReduce"][node.name][2*nlens[ndn]+i]\
                        += (s._mpisppy_probability / node.uncond_prob) \
                           * pyo.value(s._mpisppy_model.y[(node.name,i)])
                    # print('test1', 'i:', i, 'mpisppy_prob', s._mpisppy_probability, 'uncond_prob', node.uncond_prob)
                    if s._mpisppy_data.has_variable_probability:
                        # re-do in the unlikely event of variable probabilities xxx TBD: check for multi-stage
                        ##prob = s._mpisppy_data.prob_coeff[ndn_i[0]][ndn_i[1]]
                        prob = s._mpisppy_data.prob_coeff[ndn][i]
                        self.local_concats["FirstReduce"][node.name][i] += \
                            (prob / node.uncond_prob) * v_value
                        self.local_concats["FirstReduce"][node.name][nlens[ndn]+i]\
                            += (prob / node.uncond_prob) * v_value * v_value
                        # for variable probability, ybar is really ysum!!!
                        self.local_concats["FirstReduce"][node.name][2*nlens[ndn]+i]\
                            += pyo.value(s._mpisppy_model.y[(node.name,i)])
                        # print('test2', 'i:', i, 'prob', prob, 'uncond_prob', node.uncond_prob)

        # record the time
        secs_sofar = time.perf_counter() - self.start_time
        # only this rank puts a time for this rank, so the sum is a report
        self.local_concats["FirstReduce"]["ROOT"][3*nlens["ROOT"]+self.cylinder_rank] \
            = secs_sofar
        logging.debug('Compute_Averages at secs_sofar {} on rank {}'\
                      .format(secs_sofar, self.cylinder_rank))
                    
        self.synchronizer.compute_global_data(self.local_concats,
                                              self.node_concats,
                                              enable_side_gig = True,
                                              rednames = ["FirstReduce"],
                                              keep_up = True)
        # The lock is something to worry about here.
        while self.synchronizer.global_quitting == 0 \
              and self.synchronizer.enable_side_gig:
            # Other ranks could be reporting, so keep looking for them.
            self.synchronizer.compute_global_data(self.local_concats,
                                                  self.node_concats)
            if not self.synchronizer.enable_side_gig:
                logging.debug(' did side gig break on rank {}'.format(self.cylinder_rank))
                break
            else:
                logging.debug('   gig wait sleep on rank {}'.format(self.cylinder_rank))
                if verbose and self.cylinder_rank == 0:
                    print ('s'),
                time.sleep(self.options["async_sleep_secs"])

        # (if the listener still has the lock, compute_global_will wait for it)
        self.synchronizer.compute_global_data(self.local_concats,
                                              self.node_concats)
        # We  assign the global xbar, etc. as side-effect in the side gig, btw
        self.global_tau = self.node_concats["SecondReduce"]["ROOT"][0]
        self.global_phi = self.node_concats["SecondReduce"]["ROOT"][1]
        self.global_pusqnorm = self.node_concats["SecondReduce"]["ROOT"][2]
        self.global_pvsqnorm = self.node_concats["SecondReduce"]["ROOT"][3]
        self.global_pwsqnorm = self.node_concats["SecondReduce"]["ROOT"][4]
        self.global_pzsqnorm = self.node_concats["SecondReduce"]["ROOT"][5]

        logging.debug('Assigned global tau {} and phi {} on rank {}'\
                      .format(self.global_tau, self.global_phi, self.cylinder_rank))
 
    #============================
    def Update_theta_zw(self, verbose):
        """
        Compute and store theta, then update z and w and update
        the probability weighted norms.
        """
        if self.global_tau <= 0:
            logging.debug('|tau {}, rank {}'.format(self.global_tau, self.cylinder_rank))
            self.theta = 0 # Step 17
        elif self.global_phi <= 0:
            logging.debug('|phi {}, rank {}'.format(self.global_phi, self.cylinder_rank))
            self.theta = 0
        else:
            punorm = math.sqrt(self.global_pusqnorm)
            pvnorm = math.sqrt(self.global_pvsqnorm)
            if self.use_hack_for_nu:
                nu_val = 0.1
                rho_val = 0.1
            else:
                nu_val = 0
                rho_val = 0
            # if punorm and pvnorm <= 1:
            #     self.nu *= 1 + nu_val
            # else:
            #     self.nu /= 1 + nu_val
            if self._PHIter <= 3:
                self.nu = 1 - nu_val
            else:
                self.nu = 1 + nu_val
            self.theta = self.global_phi * self.nu / self.global_tau # Step 16
            print(f'nu={self.nu}')
            for k,s in self.local_scenarios.items():
                for (ndn,i), xvar in s._mpisppy_data.nonant_indices.items():
                    if punorm <= pvnorm:
                        factor = 1 - rho_val
                    else:
                        factor = 1 + rho_val
                    s._mpisppy_model.rho[(ndn,i)] = pyo.value(s._mpisppy_model.rho[(ndn,i)]) * factor
                    print(f'rho={pyo.value(s._mpisppy_model.rho[(ndn,i)])}')
                    
        logging.debug('Iter {} assigned theta {} on rank {}'\
                      .format(self._PHIter, self.theta, self.cylinder_rank))

        oldpw = self.local_pwsqnorm
        oldpz = self.local_pzsqnorm
        self.local_pwsqnorm = 0
        self.local_pzsqnorm = 0
        # v is just ybar
        for k,s in self.local_scenarios.items():
            probs = pyo.value(s._mpisppy_probability)
            for (ndn, i) in s._mpisppy_data.nonant_indices:
                print('Update_theta_zw, ndn=', ndn, 'i=', i)
                Wupdate = self.theta * self.uk[k][(ndn,i)]
                Ws = pyo.value(s._mpisppy_model.W[(ndn,i)]) + Wupdate # Step 19, Algorithm 2
                # Special code for variable probabilities to mask W; rarely used.
                if s._mpisppy_data.has_variable_probability:
                    Ws *= s._mpisppy_data.prob0_mask[ndn][i]

                s._mpisppy_model.W[(ndn,i)] = Ws
                self.local_pwsqnorm += probs * Ws * Ws
                # iter 1 is iter 0 post-solves when seen from the paper
                if self._PHIter != 1: # Step 18, Algorithm 2
                    # NOTE: for variable probability, ybar is really a sum!!!!
                    zs = pyo.value(s._mpisppy_model.z[(ndn,i)])\
                     + self.theta * pyo.value(s._mpisppy_model.ybars[(ndn,i)])/self.APHgamma
                else:
                     zs = pyo.value(s._mpisppy_model.xbars[(ndn,i)])
                #### ???? xxxx var prob for z???
                s._mpisppy_model.z[(ndn,i)] = zs 
                self.local_pzsqnorm += probs * zs * zs
                logging.debug("rank={}, scen={}, i={}, Ws={}, zs={}".\
                              format(global_rank, k, i, Ws, zs))
        # ? so they will be there next time? (we really need a third reduction)
        self.local_concats["SecondReduce"]["ROOT"][4] = self.local_pwsqnorm
        self.local_concats["SecondReduce"]["ROOT"][5] = self.local_pzsqnorm
        # The values we just computed can't be in the global yet, so update here
        self.global_pwsqnorm += (self.local_pwsqnorm - oldpw)
        self.global_pzsqnorm += (self.local_pzsqnorm - oldpz)
                
    #============================
    def Compute_Convergence(self, verbose=False):
        """
        The convergence metric is the sqrt of the sum of
        probability weighted unorm scaled by the probability weighted w norm
        probability weighted vnorm scaled by the probability weighted z norm
 
        Returns:
            update self.conv if appropriate
        """
        # dlw to dlw, April 2019: wnorm and znorm are in update_zw;
        # the u and v should be in the side gig.
        # you need a reduction on all the norms!!

        punorm = math.sqrt(self.global_pusqnorm)
        pwnorm = math.sqrt(self.global_pwsqnorm)
        pvnorm = math.sqrt(self.global_pvsqnorm)
        pznorm = math.sqrt(self.global_pzsqnorm)

        if pwnorm > 0 and pznorm > 0:
            self.conv = punorm / pwnorm + pvnorm / pznorm

        logging.debug('self.conv={} self.global_pusqnorm={} self.global_pwsqnorm={} self.global_pvsqnorm={} self.global_pzsqnorm={})'\
                      .format(self.conv, self.global_pusqnorm, self.global_pwsqnorm, self.global_pvsqnorm, self.global_pzsqnorm))
        # allow a PH converger, mainly for mpisspy to get xhat from a wheel conv
        if hasattr(self, "ph_conobject") and self.ph_convobject is not None:
            phc = self.ph_convobject(self, self.cylinder_rank, self.n_proc)
            logging.debug("PH converger called (returned {})".format(phc))

        if self.conv_trace_filename is not None:
            with open(self.conv_trace_filename, "a") as fil:
                fil.write(f"{self._PHIter},{self.conv},{self.APHgamma},{self.nu},{self.theta},{punorm},{pvnorm}\n")


    #==========
    def _update_foropt(self, dlist):
        # dlist is a list of subproblem names that were dispatched
        assert self.use_lag
        """
        if not self.bundling:
            phidict = self.phis
        else:
            phidict = {k: self.phis[self.local_subproblems[k].scen_list[0]]}
        """
        if not self.bundling:
            for dl in dlist:
                scenario = self.local_scenarios[dl[0]]
                for (ndn,i), xvar in scenario._mpisppy_data.nonant_indices.items():
                    scenario._mpisppy_model.z_foropt[(ndn,i)] = scenario._mpisppy_model.z[(ndn,i)]
                    scenario._mpisppy_model.W_foropt[(ndn,i)] = scenario._mpisppy_model.W[(ndn,i)]
        else:
            for dl in dlist:
                for sname in self.local_subproblems[dl[0]].scen_list:
                    scenario = self.local_scenarios[sname]
                    for (ndn,i), xvar in scenario._mpisppy_data.nonant_indices.items():
                        scenario._mpisppy_model.z_foropt[(ndn,i)] = scenario._mpisppy_model.z[(ndn,i)]
                        scenario._mpisppy_model.W_foropt[(ndn,i)] = scenario._mpisppy_model.W[(ndn,i)]


    #====================================================================
    def APH_solve_loop(self, solver_options=None,
                       use_scenarios_not_subproblems=False,
                       dtiming=False,
                       gripe=False,
                       disable_pyomo_signal_handling=False,
                       tee=False,
                       verbose=False,
                       dispatch_frac=1):
        """See phbase.solve_loop. Loop over self.local_subproblems and solve
            them in a manner dicated by the arguments. In addition to
            changing the Var values in the scenarios, update
            _PySP_feas_indictor for each.

        Args:
            solver_options (dict or None): the scenario solver options
            use_scenarios_not_subproblems (boolean): for use by bounds
            dtiming (boolean): indicates that timing should be reported
            gripe (boolean): output a message if a solve fails
            disable_pyomo_signal_handling (boolean): set to true for asynch, 
                                                     ignored for persistent solvers.
            tee (boolean): show solver output to screen if possible
            verbose (boolean): indicates verbose output
            dispatch_frac (float): fraction to send out for solution based on phi

        Returns:
            dlist (list of (str, float): (dispatched name, phi )
        """
        #==========
        def _vb(msg): 
            if verbose and self.cylinder_rank == 0:
                print ("(cylinder rank {}) {}".format(self.cylinder_rank, msg))
        _vb("Entering solve_loop function.")


        if use_scenarios_not_subproblems:
            s_source = self.local_scenarios
            phidict = self.phis
        else:
            s_source = self.local_subproblems
            if not self.bundling:
                phidict = self.phis
            else:
                phidict = {k: self.phis[self.local_subproblems[k].scen_list[0]] for k in s_source.keys()}
        # dict(sorted(phidict.items(), key=lambda item: item[1]))
        # sortedbyphi = {k: v for k, v in sorted(phidict.items(), key=lambda item: item[1])}


        #========
        def _dispatch_list(scnt):
            # Return the list of scnt (subproblems,phi) 
            # pairs for dispatch.
            # There is an option to allow for round-robin for research purposes.
            # NOTE: intermediate lists are created to help with verification.
            # reminder: dispatchrecord is sname:[(iter,phi)...]
            if self.round_robin_dispatch:
                # TBD: check this sort
                sortedbyI = {k: v for k, v in sorted(self.dispatchrecord.items(), 
                                                     key=lambda item: item[1][-1])}
                _vb("  sortedbyI={}.format(sortedbyI)")
                # There is presumably a pythonic way to do this...
                retval = list()
                i = 0
                for k,v in sortedbyI.items():
                    retval.append((k, phidict[k]))  # sname, phi
                    i += 1
                    if i >= scnt:
                        return retval
                raise RuntimeError(f"bad scnt={scnt} in _dispatch_list;"
                                   f" len(sortedbyI)={len(sortedbyI)}")
            else:
                # Not doing round robin
                # k is sname
                tosort = [(k, -max(self.dispatchrecord[k][-1][0], self.shelf_life-1), phidict[k])\
                          for k in self.dispatchrecord.keys()]
                sortedlist = sorted(tosort, key=lambda element: (element[1], element[2]))
                retval = [(sortedlist[k][0], sortedlist[k][2]) for k in range(scnt)]
                # TBD: See if there were enough w/negative phi values and warn.
                # TBD: see if shelf-life is hitting and warn
                return retval


        # body of APH_solve_loop fct starts hare
        logging.debug("  early APH solve_loop for rank={}".format(self.cylinder_rank))

        scnt = max(1, round(len(self.dispatchrecord) * dispatch_frac))
        dispatch_list = _dispatch_list(scnt)
        _vb("dispatch list before dispath: {}".format(dispatch_list))
        pyomo_solve_times = list()
        for dguy in dispatch_list:
            k = dguy[0]   # name of who to dispatch
            p = dguy[1]   # phi
            s = s_source[k]
            self.dispatchrecord[k].append((self._PHIter, p))
            _vb("dispatch k={}; phi={}".format(k, p))
            logging.debug("  in APH solve_loop rank={}, k={}, phi={}".\
                          format(self.cylinder_rank, k, p))
            # the lower lever dtiming does a gather
            pyomo_solve_times.append(self.solve_one(solver_options, k, s,
                                              dtiming=False,
                                              verbose=verbose,
                                              tee=tee,
                                              gripe=gripe,
                disable_pyomo_signal_handling=disable_pyomo_signal_handling
            ))

        if dtiming:
            print("Pyomo solve times (seconds):")
            print("\trank=,%d, n=,%d, min=,%4.2f, mean=,%4.2f, max=,%4.2f" %
                  (self.global_rank,
                   len(pyomo_solve_times),
                   np.min(pyomo_solve_times),
                   np.mean(pyomo_solve_times),
                   np.max(pyomo_solve_times)))

        return dispatch_list

    #========
    def _print_conv_detail(self):
        print("Convergence Metric=",self.conv)
        punorm = math.sqrt(self.global_pusqnorm)
        pwnorm = math.sqrt(self.global_pwsqnorm)
        pvnorm = math.sqrt(self.global_pvsqnorm)
        pznorm = math.sqrt(self.global_pzsqnorm)
        print(f'   punorm={punorm} pwnorm={pwnorm} pvnorm={pvnorm} pznorm={pznorm}')
        if pwnorm > 0 and pznorm > 0:
            print(f"    scaled U term={punorm / pwnorm}; scaled V term={pvnorm / pznorm}")
        else:
            print(f"    ! convergence metric cannot be computed due to zero-divide")


    #========
    def display_details(self, msg):
        """Ouput as much as you can about the current state"""
        print(f"hello {msg}")
        print(f"*** global rank {global_rank} display details: {msg}")
        print(f"zero-based iteration number {self._PHIter}")
        self._print_conv_detail()
        print(f"phi={self.global_phi}, nu={self.nu}, tau={self.global_tau} so theta={self.theta}")
        print(f"{'Nonants for':19} {'x':8} {'z':8} {'W':8} {'u':8} {'v':8}")
        for k,s in self.local_scenarios.items():
            print(f"   Scenario {k}")
            for (ndn,i), xvar in s._mpisppy_data.nonant_indices.items():
<<<<<<< HEAD
                print(
                    f"   {(ndn,i)} {xvar._value} "
                    f"{s._mpisppy_model.z[(ndn,i)]._value} "
                    f"{s._mpisppy_model.W[(ndn,i)]._value} "
                    f"{self.uk[k][(ndn,i)]:9} "
                    f"{s._mpisppy_model.ybars[(ndn,i)]._value:9}"
                )
        if self.plot_trace_prefix is not None:
            for k,s in self.local_scenarios.items():
                objval = pyo.value(find_active_objective(s))
                with open(f"trace_{k}_{self.conv_trace_filename}", "a") as fil:
                    fil.write(f"{self._PHIter},{objval}")
                    for (ndn,i), xvar in s._mpisppy_data.nonant_indices.items():
                        fil.write(f",{xvar._value},{s._mpisppy_model.z[(ndn,i)]._value},{s._mpisppy_model.W[(ndn,i)]._value}")
                    fil.write("\n")

=======
                print(f"   {(ndn,i)} {float(xvar._value):9.3} "
                      f"{float(s._mpisppy_model.z[(ndn,i)]._value):9.3}"
                      f"{float(s._mpisppy_model.W[(ndn,i)]._value):9.3}"
                      f"{float(self.uk[k][(ndn,i)]):9.3}")
        ph_base._Compute_Wbar(self)
>>>>>>> 5c3781f0


    #====================================================================
    def APH_iterk(self, spcomm):
        """ Loop for the main iterations (called by synchronizer).

        Args:
        spcomm (SPCommunitator object): to communicate intra and inter

        Updates: 
            self.conv (): APH convergence

        """
        logging.debug('==== enter iterk on rank {}'.format(self.cylinder_rank))
        verbose = self.options["verbose"]
        have_extensions = self.extensions is not None

        # We have the "bottom of the loop at the top"
        # so we need a dlist to get the ball rolling (it might not be used)
        dlist = [(sn, 0.0) for sn in self.local_scenario_names]
        
        # put dispatch_frac on the object so extensions can modify it
        self.dispatch_frac = self.options["dispatch_frac"]\
                             if "dispatch_frac" in self.options else 1

        have_converger = self.ph_converger is not None
        dprogress = self.options["display_progress"]
        dtiming = self.options["display_timing"]
        ddetail = "display_convergence_detail" in self.options and\
            self.options["display_convergence_detail"]
        self.conv = None
        # The notion of an iteration is unclear
        # we enter after the iteration 0 solves, so do updates first
        for self._PHIter in range(1, self.options["PHIterLimit"]+1):
            if self.synchronizer.global_quitting:
                break
            iteration_start_time = time.time()

            if dprogress and self.cylinder_rank == 0:
                print("")
                print ("Initiating APH Iteration",self._PHIter)
                print("")

            self.Update_y(dlist, verbose)
            # Compute xbar, etc
            logging.debug('pre Compute_Averages on rank {}'.format(self.cylinder_rank))
            self.Compute_Averages(verbose)
            logging.debug('post Compute_Averages on rank {}'.format(self.cylinder_rank))
            if self.global_tau <= 0:
                logging.critical('***tau is 0 on rank {}'.format(self.cylinder_rank))

            # Apr 2019 dlw: If you want the convergence crit. to be up to date,
            # do this as a listener side-gig and add another reduction.
            self.Update_theta_zw(verbose)
            self.Compute_Convergence()  # updates conv
            phisum = self.compute_phis_summand() # post-step phis for dispatch
            logging.debug('phisum={} after step on {}'.format(phisum, self.cylinder_rank))

            # ORed checks for convergence
            if spcomm is not None and type(spcomm) is not mpi.Intracomm:
                spcomm.sync_with_spokes()
                logging.debug('post sync_with_spokes on rank {}'.format(self.cylinder_rank))
                if spcomm.is_converged():
                    break    
            if have_converger:
                if self.convobject.is_converged():
                    converged = True
                    if self.cylinder_rank == 0:
                        print("User-supplied converger determined termination criterion reached")
                    break
            if ddetail:
                self.display_details("pre-solve loop (everything is updated from prev iter)")
            # slight divergence from PH, where mid-iter is before conv
            if have_extensions:
                self.extobject.miditer()
            
            teeme = ("tee-rank0-solves" in self.options) \
                 and (self.options["tee-rank0-solves"] == True
                      and self.cylinder_rank == 0)
            # Let the solve loop deal with persistent solvers & signal handling
            # Aug2020 switch to a partial loop xxxxx maybe that is enough.....
            # Aug2020 ... at least you would get dispatch
            # Oct 2021: still need full dispatch in iter 1 (as well as iter 0)
            # TBD: ? restructure so iter 1 can have partial dispatch
            if self._PHIter == 1:
                savefrac = self.dispatch_frac
                self.dispatch_frac = 1   # to get a decent w for everyone
            logging.debug('pre APH_solve_loop on rank {}'.format(self.cylinder_rank))
            dlist = self.APH_solve_loop(solver_options = \
                                        self.current_solver_options,
                                        dtiming=dtiming,
                                        gripe=True,
                                        disable_pyomo_signal_handling=True,
                                        tee=teeme,
                                        verbose=verbose,
                                        dispatch_frac=self.dispatch_frac)

            logging.debug('post APH_solve_loop on rank {}'.format(self.cylinder_rank))
            if self._PHIter == 1:
                 self.dispatch_frac = savefrac
            if have_extensions:
                self.extobject.enditer()

            if dprogress and self.cylinder_rank == 0:
                print("")
                print("After APH Iteration",self._PHIter)
                if not ddetail:
                    self._print_conv_detail()
                print("Iteration time: %6.2f" \
                      % (time.time() - iteration_start_time))
                print("Elapsed time:   %6.2f" \
                      % (time.perf_counter() - self.start_time))
            if self.use_lag:
                self._update_foropt(dlist)

        logging.debug('Setting synchronizer.quitting on rank %d' % self.cylinder_rank)
        self.synchronizer.quitting = 1

    #====================================================================
    def APH_main(self, spcomm=None, finalize=True):

        """Execute the APH algorithm.
        Args:
            spcomm (SPCommunitator object): for intra or inter communications
            finalize (bool, optional, default=True):
                        If True, call self.post_loops(), if False, do not,
                        and return None for Eobj

        Returns:
            conv, Eobj, trivial_bound: 
                        The first two CANNOT BE EASILY INTERPRETED. 
                        Eobj is the expected,  weighted objective with 
                        proximal term. It is not directly useful.
                        The trivial bound is computed after iter 0
        NOTE:
            You need an xhat finder either in denoument or in an extension.
        """
        # Prep needs to be before iter 0 for bundling
        # (It could be split up)
        logging.debug('enter aph main on cylinder_rank {}'.format(self.cylinder_rank))
        self.PH_Prep(attach_duals=False, attach_prox=False)

        # Begin APH-specific Prep
        for sname, scenario in self.local_scenarios.items():    
            # ys is plural of y
            scenario._mpisppy_model.y = pyo.Param(scenario._mpisppy_data.nonant_indices.keys(),
                                     initialize = 0.0,
                                     mutable = True)
            scenario._mpisppy_model.ybars = pyo.Param(scenario._mpisppy_data.nonant_indices.keys(),
                                        initialize = 0.0,
                                        mutable = True)
            scenario._mpisppy_model.z = pyo.Param(scenario._mpisppy_data.nonant_indices.keys(),
                                     initialize = 0.0,
                                     mutable = True)
            # lag: we will support lagging back only to the last solve
            # IMPORTANT: pyomo does not support a second reference so no:
            # scenario._mpisppy_model.z_foropt = scenario._mpisppy_model.z
            
            if self.use_lag:
                scenario._mpisppy_model.z_foropt = pyo.Param(scenario._mpisppy_data.nonant_indices.keys(),
                                         initialize = 0.0,
                                         mutable = True)
                scenario._mpisppy_model.W_foropt = pyo.Param(scenario._mpisppy_data.nonant_indices.keys(),
                                         initialize = 0.0,
                                         mutable = True)
                
            objfct = find_active_objective(scenario)
                
            if self.use_lag:
                for (ndn,i), xvar in scenario._mpisppy_data.nonant_indices.items():
                    # proximal term
                    objfct.expr +=  scenario._mpisppy_model.prox_on * \
                        (scenario._mpisppy_model.rho[(ndn,i)] /2.0) * \
                        (xvar**2 - 2.0*xvar*scenario._mpisppy_model.z_foropt[(ndn,i)] + scenario._mpisppy_model.z_foropt[(ndn,i)]**2)                                            
                    # W term
                    objfct.expr +=  scenario._mpisppy_model.W_on * scenario._mpisppy_model.W_foropt[ndn,i] * xvar
            else:
                for (ndn,i), xvar in scenario._mpisppy_data.nonant_indices.items():
                    # proximal term
                    objfct.expr +=  scenario._mpisppy_model.prox_on * \
                        (scenario._mpisppy_model.rho[(ndn,i)] /2.0) * \
                        (xvar**2 - 2.0*xvar*scenario._mpisppy_model.z[(ndn,i)] + scenario._mpisppy_model.z[(ndn,i)]**2)                        
                    # W term
                    objfct.expr +=  scenario._mpisppy_model.W_on * scenario._mpisppy_model.W[ndn,i] * xvar

        # End APH-specific Prep
        
        self.subproblem_creation(self.options["verbose"])

        trivial_bound = self.Iter0()

        self.setup_Lens()
        self.setup_dispatchrecord()

        sleep_secs = self.options["async_sleep_secs"]

        lkwargs = None  # nothing beyond synchro
        listener_gigs = {"FirstReduce": (self.listener_side_gig, lkwargs),
                         "SecondReduce": None}
        self.synchronizer = listener_util.Synchronizer(comms = self.comms,
                                                    Lens = self.Lens,
                                                    work_fct = self.APH_iterk,
                                                    rank = self.cylinder_rank,
                                                    sleep_secs = sleep_secs,
                                                    asynch = True,
                                                    listener_gigs = listener_gigs)
        args = [spcomm] if spcomm is not None else [fullcomm]
        kwargs = None  # {"extensions": extensions}
        self.synchronizer.run(args, kwargs)

        if finalize:
            Eobj = self.post_loops()
        else:
            Eobj = None

#        print(f"Debug: here's the dispatch record for rank={self.global_rank}")
#        for k,v in self.dispatchrecord.items():
#            print(k, v)
#            print()
#        print("End dispatch record")

        return self.conv, Eobj, trivial_bound

#************************************************************
if __name__ == "__main__":
    # hardwired by dlw for debugging
    import mpisppy.tests.examples.farmer as refmodel

    PHopt = {}
    PHopt["asynchronousPH"] = False # APH is *projective* and always APH
    PHopt["solver_name"] = "cplex"
    PHopt["PHIterLimit"] = 5
    PHopt["defaultPHrho"] = 1
    PHopt["APHgamma"] = 1
    PHopt["convthresh"] = 0.001
    PHopt["verbose"] = True
    PHopt["display_timing"] = True
    PHopt["display_progress"] = True
    # one way to set up options (never mind that this is not a MIP)
    PHopt["iter0_solver_options"] = sputils.option_string_to_dict("mipgap=0.01")
    # another way
    PHopt["iterk_solver_options"] = {"mipgap": 0.001}

    ScenCount = 3
    scenario_creator_kwargs = {'use_integer': False, "crops_multiplier": 1}
    all_scenario_names = list()
    for sn in range(ScenCount):
        all_scenario_names.append("scen"+str(sn))
    # end hardwire

    scenario_creator = refmodel.scenario_creator
    scenario_denouement = refmodel.scenario_denouement

    PHopt["async_frac_needed"] = 0.5
    PHopt["async_sleep_secs"] = 0.5
    aph = APH(
        PHopt,
        all_scenario_names,
        scenario_creator,
        scenario_denouement,
        scenario_creator_kwargs=scenario_creator_kwargs,
    )


    """
    import xhatlooper
    PHopt["xhat_looper_options"] =  {"xhat_solver_options":\
                                     PHopt["iterk_solver_options"],
                                     "scen_limit": 3,
                                     "csvname": "looper.csv"}
    """
    conv, obj, bnd = aph.APH_main()

    if aph.cylinder_rank == 0:
        print ("E[obj] for converged solution (probably NOT non-anticipative)",
               obj)

    dopts = sputils.option_string_to_dict("mipgap=0.001")
    objbound = aph.post_solve_bound(solver_options=dopts, verbose=False)
    if (aph.cylinder_rank == 0):
        print ("**** Lagrangian objective function bound=",objbound)
        print ("(probably converged way too early, BTW)")<|MERGE_RESOLUTION|>--- conflicted
+++ resolved
@@ -846,30 +846,11 @@
         for k,s in self.local_scenarios.items():
             print(f"   Scenario {k}")
             for (ndn,i), xvar in s._mpisppy_data.nonant_indices.items():
-<<<<<<< HEAD
-                print(
-                    f"   {(ndn,i)} {xvar._value} "
-                    f"{s._mpisppy_model.z[(ndn,i)]._value} "
-                    f"{s._mpisppy_model.W[(ndn,i)]._value} "
-                    f"{self.uk[k][(ndn,i)]:9} "
-                    f"{s._mpisppy_model.ybars[(ndn,i)]._value:9}"
-                )
-        if self.plot_trace_prefix is not None:
-            for k,s in self.local_scenarios.items():
-                objval = pyo.value(find_active_objective(s))
-                with open(f"trace_{k}_{self.conv_trace_filename}", "a") as fil:
-                    fil.write(f"{self._PHIter},{objval}")
-                    for (ndn,i), xvar in s._mpisppy_data.nonant_indices.items():
-                        fil.write(f",{xvar._value},{s._mpisppy_model.z[(ndn,i)]._value},{s._mpisppy_model.W[(ndn,i)]._value}")
-                    fil.write("\n")
-
-=======
                 print(f"   {(ndn,i)} {float(xvar._value):9.3} "
                       f"{float(s._mpisppy_model.z[(ndn,i)]._value):9.3}"
                       f"{float(s._mpisppy_model.W[(ndn,i)]._value):9.3}"
                       f"{float(self.uk[k][(ndn,i)]):9.3}")
         ph_base._Compute_Wbar(self)
->>>>>>> 5c3781f0
 
 
     #====================================================================
