# Copyright 2020 by B. Knueven, D. Mildebrath, C. Muir, J-P Watson, and D.L. Woodruff
# This software is distributed under the 3-clause BSD License.
''' Implementation of the Frank-Wolfe Progressive Hedging (FW-PH) algorithm
    described in the paper:

    N. Boland et al., "Combining Progressive Hedging with a Frank-Wolfe method
    to compute Lagrangian dual bounds in stochastic mixed-integer programming".
    SIAM J. Optim. 28(2):1312--1336, 2018.

    Current implementation supports parallelism and bundling.

    Does not support:
         1. The use of extensions
         2. The solution of models with more than two stages
         3. Simultaneous use of bundling and user-specified initial points

    The FWPH algorithm allows the user to specify an initial set of points
    (notated V^0_s in Boland) to approximate the convex hull of each scenario
    subproblem. Points are specified via a callable which takes as input a
    scenario name (str) and outputs a list of dicts. Each dict corresponds to a
    point, and is formatted

        point_dict[variable_name] = variable_value

    (e.g. point_dict['Allocation[2,5]'] = 1.7). The order of this list
    matters--the first point in the list is used to compute the initial dual
    weights and xBar value (in Boland notation, the first point in the list is
    the point (x0_s,y0_s) in Algorithm 3). The callable is passed to FWPH as an
    option in the FW_options dict, with the key "point_creator". The
    point_creator callable may also take an optional argument,
    "point_creator_data", which may be any data type, and contain any
    information needed to create the initial point set. The point_creator_data
    is passed to FWPH as an option in the FW_options dict, with the key
    "point_creator_data".

    See fwph_sslp.py for an example of user-specified point creation.
'''

import mpisppy.phbase
import mpisppy.utils.sputils as sputils
import numpy as np
import pyomo.environ as pyo
import time
import re # For manipulating scenario names
from mpisppy import global_toc

from mpisppy import MPI
from pyomo.repn.standard_repn import generate_standard_repn
from mpisppy.utils.sputils import find_active_objective
from pyomo.core.expr.visitor import replace_expressions
from pyomo.core.expr.numeric_expr import LinearExpression

class FWPH(mpisppy.phbase.PHBase):
    
    def __init__(
        self,
        PH_options,
        FW_options,
        all_scenario_names,
        scenario_creator,
        scenario_denouement=None,
        all_nodenames=None,
        mpicomm=None,
        scenario_creator_kwargs=None,
        ph_converger=None,
        rho_setter=None,
        variable_probability=None,
    ):
        super().__init__(
            PH_options, 
            all_scenario_names,
            scenario_creator,
            scenario_denouement,
            all_nodenames=all_nodenames,
            mpicomm=mpicomm,
            scenario_creator_kwargs=scenario_creator_kwargs,
            extensions=None,
            extension_kwargs=None,
            ph_converger=ph_converger,
            rho_setter=rho_setter,
<<<<<<< HEAD
        )
=======
        )      
>>>>>>> 1f05582d
        assert (variable_probability == None), "variable probability is not allowed with fwph"
        self._init(FW_options)

    def _init(self, FW_options):
        self.FW_options = FW_options
        self._options_checks_fw()
        self.vb = True
        if ('FW_verbose' in self.FW_options):
            self.vb = self.FW_options['FW_verbose']

    def fw_prep(self):
        self.PH_Prep(attach_duals=True, attach_prox=False)
        self._output_header()

        if ('point_creator' in self.FW_options):
            # The user cannot both specify and point_creator and use bundles.
            # At this point, we have already checked for that possibility, so
            # we can safely use the point_creator without further checks for
            # bundles.
            self._create_initial_points()
            check = True if 'check_initial_points' not in self.FW_options \
                         else self.FW_options['check_initial_points']
            if (check):
                self._check_initial_points()
            self._create_solvers()
            self._use_rho_setter(self.vb and self.cylinder_rank==0)
            self._initialize_MIP_var_values()
            best_bound = -np.inf if self.is_minimizing else np.inf
        else:
            trivial_bound = self.Iter0()
            secs = time.time() - self.t0
            self._output(0, trivial_bound, trivial_bound, np.nan, secs)
            best_bound = trivial_bound

        if ('mip_solver_options' in self.FW_options):
            self._set_MIP_solver_options()

        # Lines 2 and 3 of Algorithm 3 in Boland
        self.Compute_Xbar(self.options['verbose'])
        self.Update_W(self.options['verbose'])

        # Necessary pre-processing steps
        # We disable_W so they don't appear
        # in the MIP objective when _set_QP_objective
        # snarfs it for the QP
        self._disable_W()
        self._attach_MIP_vars()
        self._initialize_QP_subproblems()
        self._attach_indices()
        self._attach_MIP_QP_maps()
        self._set_QP_objective()
        self._initialize_QP_var_values()
        self._swap_nonant_vars()
        self._reenable_W()

        if (self.ph_converger):
            self.convobject = self.ph_converger(self, self.cylinder_rank, self.n_proc)

        return best_bound

    def fwph_main(self):
        self.t0 = time.time()
        best_bound = self.fw_prep()

        # FWPH takes some time to initialize
        # If run as a spoke, check for convergence here
        if self.spcomm and self.spcomm.is_converged():
            return None, None, None

        # The body of the algorithm
        for itr in range(self.options['PHIterLimit']):
            self._PHIter = itr
            self._local_bound = 0
            for name in self.local_subproblems:
                dual_bound = self.SDM(name)
                self._local_bound += self.local_subproblems[name]._mpisppy_probability * \
                                     dual_bound
            self._compute_dual_bound()
            if (self.is_minimizing):
                best_bound = np.maximum(best_bound, self._local_bound)
            else:
                best_bound = np.minimum(best_bound, self._local_bound)

            ## Hubs/spokes take precedence over convergers
            if self.spcomm:
                if self.spcomm.is_converged():
                    secs = time.time() - self.t0
                    self._output(itr+1, self._local_bound, 
                                 best_bound, np.nan, secs)
                    if (self.cylinder_rank == 0 and self.vb):
                        print('FWPH converged to user-specified criteria')
                    break
                self.spcomm.sync()
            if (self.ph_converger):
                self.Compute_Xbar(self.options['verbose'])
                diff = self.convobject.convergence_value()
                if (self.convobject.is_converged()):
                    secs = time.time() - self.t0
                    self._output(itr+1, self._local_bound, 
                                 best_bound, diff, secs)
                    if (self.cylinder_rank == 0 and self.vb):
                        print('FWPH converged to user-specified criteria')
                    break
            else: # Convergence check from Boland
                diff = self._conv_diff()
                self.Compute_Xbar(self.options['verbose'])
                if (diff < self.options['convthresh']):
                    secs = time.time() - self.t0
                    self._output(itr+1, self._local_bound, 
                                 best_bound, diff, secs)
                    if (self.cylinder_rank == 0 and self.vb):
                        print('PH converged based on standard criteria')
                    break

            secs = time.time() - self.t0
            self._output(itr+1, self._local_bound, best_bound, diff, secs)
            self.Update_W(self.options['verbose'])
            timed_out = self._is_timed_out()
            if (self._is_timed_out()):
                if (self.cylinder_rank == 0 and self.vb):
                    print('Timeout.')
                break

        self._swap_nonant_vars_back()
        weight_dict = self._gather_weight_dict() # None if rank != 0
        xbars_dict  = self._get_xbars() # None if rank != 0
        return itr+1, weight_dict, xbars_dict

    def SDM(self, model_name):
        '''  Algorithm 2 in Boland et al. (with small tweaks)
        '''
        mip = self.local_subproblems[model_name]
        qp  = self.local_QP_subproblems[model_name]
    
        # Set the QP dual weights to the correct values If we are bundling, we
        # initialize the QP dual weights to be the dual weights associated with
        # the first scenario in the bundle (this should be okay, because each
        # scenario in the bundle has the same dual weights, analytically--maybe
        # a numerical problem).
        arb_scen_mip = self.local_scenarios[mip.scen_list[0]] \
                       if self.bundling else mip
        for (node_name, ix) in arb_scen_mip._mpisppy_data.nonant_indices:
            qp._mpisppy_model.W[node_name, ix]._value = \
                arb_scen_mip._mpisppy_model.W[node_name, ix].value

        alpha = self.FW_options['FW_weight']
        # Algorithm 3 line 6
        xt = {ndn_i:
            (1 - alpha) * pyo.value(arb_scen_mip._mpisppy_model.xbars[ndn_i])
            + alpha * pyo.value(xvar)
            for ndn_i, xvar in arb_scen_mip._mpisppy_data.nonant_indices.items()
            }

        for itr in range(self.FW_options['FW_iter_limit']):
            # Algorithm 2 line 4
            mip_source = mip.scen_list if self.bundling else [model_name]
            for scenario_name in mip_source:
                scen_mip = self.local_scenarios[scenario_name]
                for ndn_i, nonant in scen_mip._mpisppy_data.nonant_indices.items():
                    x_source = xt[ndn_i] if itr==0 \
                               else nonant._value
                    scen_mip._mpisppy_model.W[ndn_i]._value = (
                        qp._mpisppy_model.W[ndn_i]._value
                        + scen_mip._mpisppy_model.rho[ndn_i]._value
                        * (x_source
                        -  scen_mip._mpisppy_model.xbars[ndn_i]._value))

            # Algorithm 2 line 5
            if (sputils.is_persistent(mip._solver_plugin)):
                mip_obj = find_active_objective(mip)
                mip._solver_plugin.set_objective(mip_obj)
            mip_results = mip._solver_plugin.solve(mip)
            self._check_solve(mip_results, model_name + ' (MIP)')

            # Algorithm 2 lines 6--8
            obj = find_active_objective(mip)
            if (itr == 0):
                if (self.is_minimizing):
                    dual_bound = mip_results.Problem[0].Lower_bound
                else:
                    dual_bound = mip_results.Problem[0].Upper_bound

            # Algorithm 2 line 9 (compute \Gamma^t)
            val0 = pyo.value(obj)
            new  = replace_expressions(obj.expr, mip._mpisppy_data.mip_to_qp)
            val1 = pyo.value(new)
            obj.expr = replace_expressions(new, qp._mpisppy_data.qp_to_mip)
            if abs(val0) > 1e-9:
                stop_check = (val1 - val0) / abs(val0) # \Gamma^t in Boland, but normalized
            else:
                stop_check = val1 - val0 # \Gamma^t in Boland
            stop_check_tol = self.FW_options["stop_check_tol"]\
                             if "stop_check_tol" in self.FW_options else 1e-4
            if (self.is_minimizing and stop_check < -stop_check_tol):
                print('Warning (fwph): convergence quantity Gamma^t = '
                     '{sc:.2e} (should be non-negative)'.format(sc=stop_check))
                print('Try decreasing the MIP gap tolerance and re-solving')
            elif (not self.is_minimizing and stop_check > stop_check_tol):
                print('Warning (fwph): convergence quantity Gamma^t = '
                     '{sc:.2e} (should be non-positive)'.format(sc=stop_check))
                print('Try decreasing the MIP gap tolerance and re-solving')

            self._add_QP_column(model_name)
            if (sputils.is_persistent(qp._QP_solver_plugin)):
                qp_obj = find_active_objective(qp)
                qp._QP_solver_plugin.set_objective(qp_obj)
            qp_results = qp._QP_solver_plugin.solve(qp)
            self._check_solve(qp_results, model_name + ' (QP)')

            if (stop_check < self.FW_options['FW_conv_thresh']):
                break

        # Re-set the mip._mpisppy_model.W so that the QP objective 
        # is correct in the next major iteration
        mip_source = mip.scen_list if self.bundling else [model_name]
        for scenario_name in mip_source:
            scen_mip = self.local_scenarios[scenario_name]
            for (node_name, ix) in scen_mip._mpisppy_data.nonant_indices:
                scen_mip._mpisppy_model.W[node_name, ix]._value = \
                    qp._mpisppy_model.W[node_name, ix]._value

        return dual_bound

    def _add_QP_column(self, model_name):
        ''' Add a column to the QP, with values taken from the most recent MIP
            solve.
        '''
        mip = self.local_subproblems[model_name]
        qp  = self.local_QP_subproblems[model_name]
        solver = qp._QP_solver_plugin
        persistent = sputils.is_persistent(solver)

        if hasattr(solver, 'add_column'):
            new_var = qp.a.add()
            coef_list = [1.]
            constr_list = [qp.sum_one]
            target = mip.ref_vars if self.bundling else mip.nonant_vars
            for (node, ix) in qp.eqx.index_set():
                coef_list.append(target[node, ix].value)
                constr_list.append(qp.eqx[node, ix])
            for key in mip._mpisppy_model.y_indices:
                coef_list.append(mip.leaf_vars[key].value)
                constr_list.append(qp.eqy[key])
            solver.add_column(qp, new_var, 0, constr_list, coef_list)
            return

        # Add new variable and update \sum a_i = 1 constraint
        new_var = qp.a.add() # Add the new convex comb. variable
        if (persistent):
            solver.add_var(new_var)
            solver.remove_constraint(qp.sum_one)
            qp.sum_one._body += new_var
            solver.add_constraint(qp.sum_one)
        else:
            qp.sum_one._body += new_var

        target = mip.ref_vars if self.bundling else mip.nonant_vars
        for (node, ix) in qp.eqx.index_set():
            if (persistent):
                solver.remove_constraint(qp.eqx[node, ix])
                qp.eqx[node, ix]._body += new_var * target[node, ix].value
                solver.add_constraint(qp.eqx[node, ix])
            else:
                qp.eqx[node, ix]._body += new_var * target[node,ix].value
        for key in mip._mpisppy_model.y_indices:
            if (persistent):
                solver.remove_constraint(qp.eqy[key])
                qp.eqy[key]._body += new_var * pyo.value(mip.leaf_vars[key])
                solver.add_constraint(qp.eqy[key])
            else:
                qp.eqy[key]._body += new_var * pyo.value(mip.leaf_vars[key])

    def _attach_indices(self):
        ''' Attach the fields x_indices and y_indices to the model objects in
            self.local_subproblems (not self.local_scenarios, nor
            self.local_QP_subproblems).

            x_indices is a list of tuples of the form...
                (scenario name, node name, variable index) <-- bundling
                (node name, variable index)                <-- no bundling
            y_indices is a list of tuples of the form...
                (scenario_name, "LEAF", variable index)    <-- bundling
                ("LEAF", variable index)                   <-- no bundling
            
            Must be called after the subproblems (MIPs AND QPs) are created.
        '''
        for name in self.local_subproblems.keys():
            mip = self.local_subproblems[name]
            qp  = self.local_QP_subproblems[name]
            if (self.bundling):
                x_indices = [(scenario_name, node_name, ix)
                    for scenario_name in mip.scen_list
                    for (node_name, ix) in 
                        self.local_scenarios[scenario_name]._mpisppy_data.nonant_indices]
                y_indices = [(scenario_name, 'LEAF', ix)
                    for scenario_name in mip.scen_list
                    for ix in range(mip.num_leaf_vars[scenario_name])]
            else:
                x_indices = mip._mpisppy_data.nonant_indices.keys()
                y_indices = [('LEAF', ix) for ix in range(len(qp.y))]

            y_indices = pyo.Set(initialize=y_indices)
            y_indices.construct()
            x_indices = pyo.Set(initialize=x_indices)
            x_indices.construct()
            mip._mpisppy_model.x_indices = x_indices
            mip._mpisppy_model.y_indices = y_indices

    def _attach_MIP_QP_maps(self):
        ''' Create dictionaries that map MIP variable ids to their QP
            counterparts, and vice versa.
        '''
        for name in self.local_subproblems.keys():
            mip = self.local_subproblems[name]
            qp  = self.local_QP_subproblems[name]

            mip._mpisppy_data.mip_to_qp = {id(mip.nonant_vars[key]): qp.x[key]
                                for key in mip._mpisppy_model.x_indices}
            mip._mpisppy_data.mip_to_qp.update({id(mip.leaf_vars[key]): qp.y[key]
                                for key in mip._mpisppy_model.y_indices})
            qp._mpisppy_data.qp_to_mip = {id(qp.x[key]): mip.nonant_vars[key]
                                for key in mip._mpisppy_model.x_indices}
            qp._mpisppy_data.qp_to_mip.update({id(qp.y[key]): mip.leaf_vars[key]
                                for key in mip._mpisppy_model.y_indices})

    def _attach_MIP_vars(self):
        ''' Create a list indexed (node_name, ix) for all the MIP
            non-anticipative and leaf variables, so that they can be easily
            accessed when adding columns to the QP.
        '''
        if (self.bundling):
            for (bundle_name, EF) in self.local_subproblems.items():
                EF.nonant_vars = dict()
                EF.leaf_vars   = dict()
                EF.num_leaf_vars = dict() # Keys are scenario names
                for scenario_name in EF.scen_list:
                    mip = self.local_scenarios[scenario_name]
                    # Non-anticipative variables
                    nonant_dict = {(scenario_name, ndn, ix): nonant
                        for (ndn,ix), nonant in mip._mpisppy_data.nonant_indices.items()}
                    EF.nonant_vars.update(nonant_dict)
                    # Leaf variables
                    leaf_var_dict = {(scenario_name, 'LEAF', ix):
                        var for ix, var in enumerate(self._get_leaf_vars(mip))}
                    EF.leaf_vars.update(leaf_var_dict)
                    EF.num_leaf_vars[scenario_name] = len(leaf_vars_dict)
                    # Reference variables are already attached: EF.ref_vars
                    # indexed by (node_name, index)
        else:
            for (name, mip) in self.local_scenarios.items():
                mip.nonant_vars = mip._mpisppy_data.nonant_indices
                mip.leaf_vars = { ('LEAF', ix):
                    var for ix, var in enumerate(self._get_leaf_vars(mip))
                }

    def _check_initial_points(self):
        ''' If t_max (i.e. the inner iteration limit) is set to 1, then the
            initial point set must satisfy the additional condition (17) in
            Boland et al. This function verifies that condition (17) is
            satisfied by solving a linear program (similar to the Phase I
            auxiliary LP in two-phase simplex).

            This function is only called by a single rank, which MUST be rank
            0. The rank 0 check happens before this function is called.
        '''
        # Need to get the first-stage variable names (as supplied by the user)
        # by picking them off of any random scenario that's laying around.
        arb_scenario = list(self.local_scenarios.keys())[0]
        arb_mip = self.local_scenarios[arb_scenario]
        root = arb_mip._mpisppy_node_list[0]
        stage_one_var_names = [var.name for var in root.nonant_vardata_list]

        init_pts = self.comms['ROOT'].gather(self.local_initial_points, root=0)
        if (self.cylinder_rank != 0):
            return

        print('Checking initial points...', end='', flush=True)
        
        points = {key: value for block in init_pts 
                             for (key, value) in block.items()}
        scenario_names = points.keys()
        num_scenarios = len(points)

        # Some index sets we will need..
        conv_ix = [(scenario_name, var_name) 
                    for scenario_name in scenario_names
                    for var_name in stage_one_var_names]
        conv_coeff = [(scenario_name, ix) 
                    for scenario_name in scenario_names
                    for ix in range(len(points[scenario_name]))]

        aux = pyo.ConcreteModel()
        aux.x = pyo.Var(stage_one_var_names, within=pyo.Reals)
        aux.slack_plus = pyo.Var(conv_ix, within=pyo.NonNegativeReals)
        aux.slack_minus = pyo.Var(conv_ix, within=pyo.NonNegativeReals)
        aux.conv = pyo.Var(conv_coeff, within=pyo.NonNegativeReals)

        def sum_one_rule(model, scenario_name):
            return pyo.quicksum(model.conv[scenario_name,ix] \
                for ix in range(len(points[scenario_name]))) == 1
        aux.sum_one = pyo.Constraint(scenario_names, rule=sum_one_rule)

        def conv_rule(model, scenario_name, var_name):
            return model.x[var_name] \
                + model.slack_plus[scenario_name, var_name] \
                - model.slack_minus[scenario_name, var_name] \
                == pyo.quicksum(model.conv[scenario_name, ix] *
                    points[scenario_name][ix][var_name] 
                    for ix in range(len(points[scenario_name])))
        aux.comb = pyo.Constraint(conv_ix, rule=conv_rule)

        obj_expr = pyo.quicksum(aux.slack_plus.values()) \
                   + pyo.quicksum(aux.slack_minus.values())
        aux.obj = pyo.Objective(expr=obj_expr, sense=pyo.minimize)

        solver = pyo.SolverFactory(self.FW_options['solver_name'])
        results = solver.solve(aux)
        self._check_solve(results, 'Auxiliary LP')

        check_tol = self.FW_options['check_tol'] \
                        if 'check_tol' in self.FW_options.keys() else 1e-4
        if (pyo.value(obj_expr) > check_tol):
            print('error.')
            raise ValueError('The specified initial points do not satisfy the '
                'critera necessary for convergence. Please specify different '
                'initial points, or increase FW_iter_limit')
        print('done.')

    def _check_solve(self, results, model_name):
        ''' Verify that the solver solved to optimality '''
        if (results.solver.status != pyo.SolverStatus.ok) or \
            (results.solver.termination_condition != pyo.TerminationCondition.optimal):
            print('Solve failed on model', model_name)
            print('Solver status:', results.solver.status)
            print('Termination conditions:', results.solver.termination_condition)
            raise RuntimeError()

    def _compute_dual_bound(self):
        ''' Compute the FWPH dual bound using self._local_bound from each rank
        '''
        send = np.array(self._local_bound)
        recv = np.array(0.)
        self.comms['ROOT'].Allreduce(
            [send, MPI.DOUBLE], [recv, MPI.DOUBLE], op=MPI.SUM)
        self._local_bound = recv

    def _conv_diff(self):
        ''' Perform the convergence check of Algorithm 3 in Boland et al. '''
        diff = 0.
        for name in self.local_subproblems.keys():
            mip = self.local_subproblems[name]
            arb_mip = self.local_scenarios[mip.scen_list[0]] \
                        if self.bundling else mip
            qp  = self.local_QP_subproblems[name]
            diff_s = 0.
            for (node_name, ix) in arb_mip._mpisppy_data.nonant_indices:
                qpx = qp.xr if self.bundling else qp.x
                diff_s += np.power(pyo.value(qpx[node_name,ix]) - 
                        pyo.value(arb_mip._mpisppy_model.xbars[node_name,ix]), 2)
            diff_s *= mip._mpisppy_probability
            diff += diff_s
        diff = np.array(diff)
        recv = np.array(0.)
        self.comms['ROOT'].Allreduce(
            [diff, MPI.DOUBLE], [recv, MPI.DOUBLE], op=MPI.SUM)
        return recv

    def _create_initial_points(self):
        pc = self.FW_options['point_creator']
        if ('point_creator_data' in self.FW_options.keys()):
            pd = self.FW_options['point_creator_data']
        else:
            pd = None
        self.local_initial_points = dict()
        for scenario_name in self.local_scenario_names:
            pts = pc(scenario_name, point_creator_data=pd)
            self.local_initial_points[scenario_name] = pts

    def _extract_objective(self, mip):
        ''' Extract the original part of the provided MIP's objective function
            (no dual or prox terms), and create a copy containing the QP
            variables in place of the MIP variables.

            Args:
                mip (Pyomo ConcreteModel): MIP model for a scenario or bundle.

            Returns:
                obj (Pyomo Objective): objective function extracted
                    from the MIP
                new (Pyomo Expression): expression from the MIP model
                    objective with the MIP variables replaced by QP variables.
                    Does not inculde dual or prox terms.

            Notes:
                Acts on either a single-scenario model or a bundle
        '''
        mip_to_qp = mip._mpisppy_data.mip_to_qp
        obj = find_active_objective(mip)
        repn = generate_standard_repn(obj.expr, quadratic=True)
        if len(repn.nonlinear_vars) > 0:
            raise ValueError("FWPH does not support models with nonlinear objective functions")
        linear_vars = [mip_to_qp[id(var)] for var in repn.linear_vars]
        new = LinearExpression(
            constant=repn.constant, linear_coefs=repn.linear_coefs, linear_vars=linear_vars
        )
        if repn.quadratic_vars:
            quadratic_vars = (
                (mip_to_qp[id(x)], mip_to_qp[id(y)]) for x,y in repn.quadratic_vars
            )
            new += pyo.quicksum(
                (coef*x*y for coef,(x,y) in zip(repn.quadratic_coefs, quadratic_vars))
            )
        return obj, new

    def _gather_weight_dict(self, strip_bundle_names=False):
        ''' Compute a double nested dictionary of the form

                weights[scenario name][variable name] = weight value

            for FWPH to return to the user.
        
            Notes:
                Must be called after the variables are swapped back.
        '''
        local_weights = dict()
        for (name, scenario) in self.local_scenarios.items():
            if (self.bundling and strip_bundle_names):
                scenario_weights = dict()
                for ndn_ix, var in scenario._mpisppy_data.nonant_indices.items():
                    rexp = '^' + scenario.name + '\.'
                    var_name = re.sub(rexp, '', var.name)
                    scenario_weights[var_name] = \
                                        scenario._mpisppy_model.W[ndn_ix].value
            else:
                scenario_weights = {nonant.name: scenario._mpisppy_model.W[ndn_ix].value
                        for ndn_ix, nonant in scenario._mpisppy_data.nonant_indices.items()}
            local_weights[name] = scenario_weights

        weights = self.comms['ROOT'].gather(local_weights, root=0)
        return weights

    def _get_leaf_vars(self, scenario):
        ''' This method simply needs to take an input scenario
            (pyo.ConcreteModel) and yield the variable objects
            corresponding to the leaf node variables for that scenario.

            Functions by returning the complement of the set of
            non-anticipative variables.
        '''
        nonant_var_ids = {id(var) for node in scenario._mpisppy_node_list
                                  for var  in node.nonant_vardata_list}
        for var in scenario.component_data_objects(pyo.Var):
            if id(var) not in nonant_var_ids:
                yield var

    def _get_xbars(self, strip_bundle_names=False):
        ''' Return the xbar vector if rank = 0 and None, otherwise
            (Consistent with _gather_weight_dict).

            Args:
                TODO
                
            Notes:
                Paralellism is not necessary since each rank already has an
                identical copy of xbar, provided by Compute_Xbar().

                Returned dictionary is indexed by variable name 
                (as provided by the user).

                Must be called after variables are swapped back (I think).
        '''
        if (self.cylinder_rank != 0):
            return None
        else:
            random_scenario_name = list(self.local_scenarios.keys())[0]
            scenario = self.local_scenarios[random_scenario_name]
            xbar_dict = {}
            for node in scenario._mpisppy_node_list:
                for (ix, var) in enumerate(node.nonant_vardata_list):
                    var_name = var.name
                    if (self.bundling and strip_bundle_names):
                        rexp = '^' + random_scenario_name + '\.'
                        var_name = re.sub(rexp, '', var_name)
                    xbar_dict[var_name] = scenario._mpisppy_model.xbars[node.name, ix].value
            return xbar_dict

    def _initialize_MIP_var_values(self):
        ''' Initialize the MIP variable values to the user-specified point.

            For now, arbitrarily choose the first point in each list.
        '''
        points = self.local_initial_points
        for (name, mip) in self.local_subproblems.items():
            pt = points[name][0] # Select the first point arbitrarily
            mip_vars = list(mip.component_data_objects(pyo.Var))
            for var in mip_vars:
                try:
                    var.set_value(pt[var.name])
                except KeyError as e:
                    raise KeyError('Found variable named' + var.name +
                        ' in model ' + name + ' not contained in the '
                        'specified initial point dictionary') from e

    def _initialize_QP_subproblems(self):
        ''' Instantiates the (convex) QP subproblems (eqn. (13) in the Boland
            paper) for each scenario. Does not create/attach an objective.

            Attachs a local_QP_subproblems dict to self. Keys are scenario
            names (or bundle names), values are Pyomo ConcreteModel objects
            corresponding to the QP subproblems. 

            QP subproblems are in their original form, without the x and y
            variables eliminated. Rationale: pre-solve will get this, easier
            bookkeeping (objective does not need to be changed at each inner
            iteration this way).
        '''
        self.local_QP_subproblems = dict()
        has_init_pts = hasattr(self, 'local_initial_points')
        for (name, model) in self.local_subproblems.items():
            if (self.bundling):
                xr_indices = model.ref_vars.keys()
                nonant_indices = model.nonant_vars.keys()
                leaf_indices = model.leaf_vars.keys()
                if (has_init_pts):
                    raise RuntimeError('Cannot currently specify '
                        'initial points while using bundles')
            else:
                nonant_indices = model._mpisppy_data.nonant_indices.keys()
                leaf_indices = model.leaf_vars.keys()

            ''' Convex comb. coefficients '''
            QP = pyo.ConcreteModel()
            QP.a = pyo.VarList(domain=pyo.NonNegativeReals)
            if (has_init_pts):
                for _ in range(len(self.local_initial_points[name])):
                    QP.a.add()
            else:
                QP.a.add() # Just one variable (1-based index!) to start

            ''' Other variables '''
            QP.x = pyo.Var(nonant_indices, within=pyo.Reals)
            QP.y = pyo.Var(leaf_indices, within=pyo.Reals)
            if (self.bundling):
                QP.xr = pyo.Var(xr_indices, within=pyo.Reals)

            ''' Non-anticipativity constraint '''
            if (self.bundling):
                def nonant_rule(m, scenario_name, node_name, ix):
                    return m.x[scenario_name, node_name, ix] == \
                            m.xr[node_name, ix]
                QP.na = pyo.Constraint(nonant_indices, rule=nonant_rule)
            
            ''' (x,y) constraints '''
            if (self.bundling):
                def x_rule(m, node_name, ix):
                    return -m.xr[node_name, ix] + m.a[1] * \
                            model.ref_vars[node_name, ix].value == 0
                def y_rule(m, scenario_name, node_name, ix):
                    return -m.y[scenario_name, node_name, ix] + m.a[1]\
                        * model.leaf_vars[scenario_name,node_name,ix].value == 0 
                QP.eqx = pyo.Constraint(xr_indices, rule=x_rule)
            else:
                if (has_init_pts):
                    pts = self.local_initial_points[name]
                    def x_rule(m, node_name, ix):
                        nm = model.nonant_vars[node_name, ix].name
                        return -m.x[node_name, ix] + \
                            pyo.quicksum(m.a[i+1] * pts[i][nm] 
                                for i in range(len(pts))) == 0
                    def y_rule(m, node_name, ix):
                        nm = model.leaf_vars[node_name, ix].name
                        return -m.y[node_name,ix] + \
                            pyo.quicksum(m.a[i+1] * pts[i][nm] 
                                for i in range(len(pts))) == 0
                else:
                    def x_rule(m, node_name, ix):
                        return -m.x[node_name, ix] + m.a[1] * \
                                model.nonant_vars[node_name, ix].value == 0
                    def y_rule(m, node_name, ix):
                        return -m.y[node_name,ix] + m.a[1] * \
                                model.leaf_vars['LEAF', ix].value == 0
                QP.eqx = pyo.Constraint(nonant_indices, rule=x_rule)

            QP.eqy = pyo.Constraint(leaf_indices, rule=y_rule)
            QP.sum_one = pyo.Constraint(expr=pyo.quicksum(QP.a.values())==1)

            QP._mpisppy_data = pyo.Block(name="For non-Pyomo mpi-sppy data")
            QP._mpisppy_model = pyo.Block(name="For mpi-sppy Pyomo additions to the scenario model")

            self.local_QP_subproblems[name] = QP
                
    def _initialize_QP_var_values(self):
        ''' Set the value of the QP variables to be equal to the values of the
            corresponding MIP variables.

            Notes:
                Must be called before _swap_nonant_vars()

                Must be called after _initialize_MIP_var_values(), if the user
                specifies initial sets of points. Otherwise, it must be called
                after Iter0().
        '''
        for name in self.local_subproblems.keys():
            mip = self.local_subproblems[name]
            qp  = self.local_QP_subproblems[name]

            for key in mip._mpisppy_model.x_indices:
                qp.x[key].set_value(mip.nonant_vars[key].value)
            for key in mip._mpisppy_model.y_indices:
                qp.y[key].set_value(mip.leaf_vars[key].value)

            # Set the non-anticipative reference variables if we're bundling
            if (self.bundling):
                arb_scenario = mip.scen_list[0]
                naix = self.local_scenarios[arb_scenario]._mpisppy_data.nonant_indices
                for (node_name, ix) in naix:
                    # Check that non-anticipativity is satisfied
                    # within the bundle (for debugging)
                    vals = [mip.nonant_vars[scenario_name, node_name, ix].value
                            for scenario_name in mip.scen_list]
                    assert(max(vals) - min(vals) < 1e-7)
                    qp.xr[node_name, ix].set_value(
                        mip.nonant_vars[arb_scenario, node_name, ix].value)

    def _is_timed_out(self):
        if (self.cylinder_rank == 0):
            time_elapsed = time.time() - self.t0
            status = 1 if (time_elapsed > self.FW_options['time_limit']) \
                       else 0
        else:
            status = None
        status = self.comms['ROOT'].bcast(status, root=0)
        return status != 0

    def _options_checks_fw(self):
        ''' Name                Boland notation (Algorithm 2)
            -------------------------------------------------
            FW_iter_limit       t_max
            FW_weight           alpha
            FW_conv_thresh      tau
        '''
        # 1. Check for required options
        reqd_options = ['FW_iter_limit', 'FW_weight', 'FW_conv_thresh',
                        'solver_name']
        losers = [opt for opt in reqd_options if opt not in self.FW_options]
        if (len(losers) > 0):
            msg = "FW_options is missing the following key(s): " + \
                  ", ".join(losers)
            raise RuntimeError(msg)

        # 2. Check that bundles, pre-specified points and t_max play nice. This
        #    is only checked on rank 0, because that is where the initial
        #    points are supposed to be specified.
        use_bundles = ('bundles_per_rank' in self.options 
                        and self.options['bundles_per_rank'] > 0)
        t_max = self.FW_options['FW_iter_limit']
        specd_init_pts = 'point_creator' in self.FW_options.keys() and \
                         self.FW_options['point_creator'] is not None

        if (use_bundles and specd_init_pts):
            if (t_max == 1):
                raise RuntimeError('Cannot use bundles and specify initial '
                    'points with t_max=1 at the same time.')
            else:
                if (self.cylinder_rank == 0):
                    print('WARNING: Cannot specify initial points and use '
                        'bundles at the same time. Ignoring specified initial '
                        'points')
                # Remove specified initial points
                self.FW_options.pop('point_creator', None)

        if (t_max == 1 and not specd_init_pts):
            raise RuntimeError('FW_iter_limit set to 1. To ensure '
                'convergence, provide initial points, or increase '
                'FW_iter_limit')

        # 3a. Check that the user did not specify the linearization of binary
        #    proximal terms (no binary variables allowed in FWPH QPs)
        if ('linearize_binary_proximal_terms' in self.options
            and self.options['linearize_binary_proximal_terms']):
            print('Warning: linearize_binary_proximal_terms cannot be used '
                  'with the FWPH algorithm. Ignoring...')
            self.options['linearize_binary_proximal_terms'] = False

        # 3b. Check that the user did not specify the linearization of all
        #    proximal terms (FWPH QPs should be QPs)
        if ('linearize_proximal_terms' in self.options
            and self.options['linearize_proximal_terms']):
            print('Warning: linearize_proximal_terms cannot be used '
                  'with the FWPH algorithm. Ignoring...')
            self.options['linearize_proximal_terms'] = False

        # 4. Provide a time limit of inf if the user did not specify
        if ('time_limit' not in self.FW_options.keys()):
            self.FW_options['time_limit'] = np.inf

    def _output(self, itr, bound, best_bound, diff, secs):
        if (self.cylinder_rank == 0 and self.vb):
            print('{itr:3d} {bound:12.4f} {best_bound:12.4f} {diff:12.4e} {secs:11.1f}s'.format(
                    itr=itr, bound=bound, best_bound=best_bound, 
                    diff=diff, secs=secs))
        if (self.cylinder_rank == 0 and 'save_file' in self.FW_options.keys()):
            fname = self.FW_options['save_file']
            with open(fname, 'a') as f:
                f.write('{itr:d},{bound:.16f},{best_bound:.16f},{diff:.16f},{secs:.16f}\n'.format(
                    itr=itr, bound=bound, best_bound=best_bound,
                    diff=diff, secs=secs))

    def _output_header(self):
        if (self.cylinder_rank == 0 and self.vb):
            print('itr {bound:>12s} {bb:>12s} {cd:>12s} {tm:>12s}'.format(
                    bound="bound", bb="best bound", cd="conv diff", tm="time"))
        if (self.cylinder_rank == 0 and 'save_file' in self.FW_options.keys()):
            fname = self.FW_options['save_file']
            with open(fname, 'a') as f:
                f.write('{itr:s},{bound:s},{bb:s},{diff:s},{secs:s}\n'.format(
                    itr="Iteration", bound="Bound", bb="Best bound",
                    diff="Error", secs="Time(s)"))

    def save_weights(self, fname):
        ''' Save the computed weights to the specified file.

            Notes:
                Handles parallelism--only writes one copy of the file.

                Rather "fast-and-loose", in that it doesn't enforce _when_ this
                function can be called.
        '''
        weights = self._gather_weight_dict(strip_bundle_names=self.bundling) # None if rank != 0
        if (self.cylinder_rank != 0):
            return
        with open(fname, 'w') as f:
            for block in weights:
                for (scenario_name, wts) in block.items():
                    for (var_name, weight_val) in wts.items():
                        row = '{sn},{vn},{wv:.16f}\n'.format(
                            sn=scenario_name, vn=var_name, wv=weight_val)
                        f.write(row)

    def save_xbars(self, fname):
        ''' Save the computed xbar to the specified file.

            Notes:
                Handles parallelism--only writes one copy of the file.

                Rather "fast-and-loose", in that it doesn't enforce _when_ this
                function can be called.
        '''
        if (self.cylinder_rank != 0):
            return
        xbars = self._get_xbars(strip_bundle_names=self.bundling) # None if rank != 0
        with open(fname, 'w') as f:
            for (var_name, xbs) in xbars.items():
                row = '{vn},{vv:.16f}\n'.format(vn=var_name, vv=xbs)
                f.write(row)

    def _set_MIP_solver_options(self):
        mip_opts = self.FW_options['mip_solver_options']
        if (len(mip_opts) > 0):
            for model in self.local_subproblems.values():
                for (key, option) in mip_opts.items():
                    model._solver_plugin.options[key] = option

    def _set_QP_objective(self):
        ''' Attach dual weights, objective function and solver to each QP.
        
            QP dual weights are initialized to the MIP dual weights.
        '''

        for name, mip in self.local_subproblems.items():
            QP = self.local_QP_subproblems[name]

            obj, new = self._extract_objective(mip)

            ## Finish setting up objective for QP
            if self.bundling:
                m_source = self.local_scenarios[mip.scen_list[0]]
                x_source = QP.xr
            else:
                m_source = mip
                x_source = QP.x

            QP._mpisppy_model.W = pyo.Param(
                m_source._mpisppy_data.nonant_indices.keys(), mutable=True, initialize=m_source._mpisppy_model.W
            )
            # rhos are attached to each scenario, not each bundle (should they be?)
            ph_term = pyo.quicksum((
                QP._mpisppy_model.W[nni] * x_source[nni] +
                (m_source._mpisppy_model.rho[nni] / 2.) * (x_source[nni] - m_source._mpisppy_model.xbars[nni]) * (x_source[nni] - m_source._mpisppy_model.xbars[nni])
                for nni in m_source._mpisppy_data.nonant_indices
            ))

            if obj.is_minimizing():
                QP.obj = pyo.Objective(expr=new+ph_term, sense=pyo.minimize)
            else:
                QP.obj = pyo.Objective(expr=-new+ph_term, sense=pyo.minimize)

            ''' Attach a solver with various options '''
            solver = pyo.SolverFactory(self.FW_options['solver_name'])
            if sputils.is_persistent(solver):
                solver.set_instance(QP)
            if 'qp_solver_options' in self.FW_options:
                qp_opts = self.FW_options['qp_solver_options']
                if qp_opts:
                    for (key, option) in qp_opts.items():
                        solver.options[key] = option

            self.local_QP_subproblems[name]._QP_solver_plugin = solver

    def _swap_nonant_vars(self):
        ''' Change the pointers in
            scenario._mpisppy_node_list[i].nonant_vardata_list
            to point to the QP variables, rather than the MIP variables.

            Notes:
                When computing xBar and updating the weights in the outer
                iteration, the values of the x variables are pulled from
                scenario._mpisppy_node_list[i].nonant_vardata_list. In the FWPH
                algorithm, xBar should be computed using the QP values, not the
                MIP values (like in normal PH).

                Reruns SPBase._attach_nonant_indices so that the scenario 
                _nonant_indices dictionary has the correct variable pointers
                
                Updates nonant_vardata_list but NOT nonant_list.
        '''
        for (name, model) in self.local_subproblems.items():
            scens = model.scen_list if self.bundling else [name]
            for scenario_name in scens:
                scenario = self.local_scenarios[scenario_name]
                num_nonant_vars = scenario._mpisppy_data.nlens
                node_list = scenario._mpisppy_node_list
                for node in node_list:
                    node.nonant_vardata_list = [
                        self.local_QP_subproblems[name].xr[node.name,i]
                        if self.bundling else
                        self.local_QP_subproblems[name].x[node.name,i]
                        for i in range(num_nonant_vars[node.name])]
        self._attach_nonant_indices()

    def _swap_nonant_vars_back(self):
        ''' Swap variables back, in case they're needed somewhere else.
        '''
        for (name, model) in self.local_subproblems.items():
            if (self.bundling):
                EF = self.local_subproblems[name]
                for scenario_name in EF.scen_list:
                    scenario = self.local_scenarios[scenario_name]
                    num_nonant_vars = scenario._mpisppy_data.nlens
                    for node in scenario._mpisppy_node_list:
                        node.nonant_vardata_list = [
                            EF.nonant_vars[scenario_name,node.name,ix]
                            for ix in range(num_nonant_vars[node.name])]
            else:
                scenario = self.local_scenarios[name]
                num_nonant_vars = scenario._mpisppy_data.nlens
                for node in scenario._mpisppy_node_list:
                    node.nonant_vardata_list = [
                        scenario.nonant_vars[node.name,ix]
                        for ix in range(num_nonant_vars[node.name])]
        self._attach_nonant_indices()

if __name__=='__main__':
    print('fwph.py has no main()')<|MERGE_RESOLUTION|>--- conflicted
+++ resolved
@@ -78,11 +78,7 @@
             extension_kwargs=None,
             ph_converger=ph_converger,
             rho_setter=rho_setter,
-<<<<<<< HEAD
-        )
-=======
         )      
->>>>>>> 1f05582d
         assert (variable_probability == None), "variable probability is not allowed with fwph"
         self._init(FW_options)
 
@@ -108,7 +104,7 @@
             if (check):
                 self._check_initial_points()
             self._create_solvers()
-            self._use_rho_setter(self.vb and self.cylinder_rank==0)
+            self._use_rho_setter(verbose and self.cylinder_rank==0)
             self._initialize_MIP_var_values()
             best_bound = -np.inf if self.is_minimizing else np.inf
         else:
