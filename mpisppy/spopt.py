--- conflicted
+++ resolved
@@ -343,22 +343,13 @@
         """
         local_Eobjs = []
         for k,s in self.local_scenarios.items():
-<<<<<<< HEAD
-            if self.bundling:
-                objfct = self.saved_objs[k]
-            else:
-                objfct = sputils.find_active_objective(s)
+            objfct = self.saved_objectives[k]  # if bundling?
             Ag = getattr(self, "Ag", None)
             if Ag is None:
                 local_Eobjs.append(s._mpisppy_probability * pyo.value(objfct))
             else:
                 # Agnostic will have attached the objective (and doesn't bundle as of Aug 2023)
                 local_Eobjs.append(s._mpisppy_probability * s._mpisppy_data._obj_from_agnostic)              
-                
-=======
-            objfct = self.saved_objectives[k]
-            local_Eobjs.append(s._mpisppy_probability * pyo.value(objfct))
->>>>>>> ad4ba8bb
             if verbose:
                 print ("caller", inspect.stack()[1][3])
                 print ("E_Obj Scenario {}, prob={}, Obj={}, ObjExpr={}"\
