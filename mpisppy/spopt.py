###############################################################################
# mpi-sppy: MPI-based Stochastic Programming in PYthon
#
# Copyright (c) 2024, Lawrence Livermore National Security, LLC, Alliance for
# Sustainable Energy, LLC, The Regents of the University of California, et al.
# All rights reserved. Please see the files COPYRIGHT.md and LICENSE.md for
# full copyright and license information.
###############################################################################
# base class for hub and for spoke strata

import logging
import time
import math
import inspect
import random

import numpy as np
from mpisppy import MPI

import pyomo.environ as pyo
from pyomo.opt import SolverFactory

from mpisppy.spbase import SPBase
import mpisppy.utils.sputils as sputils

from mpisppy.opt.presolve import SPPresolve

logger = logging.getLogger("SPOpt")
logger.setLevel(logging.WARN)

class SPOpt(SPBase):
    """ Defines optimization methods for hubs and spokes """

    def __init__(
            self,
            options,
            all_scenario_names,
            scenario_creator,
            scenario_denouement=None,
            all_nodenames=None,
            mpicomm=None,
            extensions=None,
            extension_kwargs=None,
            scenario_creator_kwargs=None,
            variable_probability=None,
            E1_tolerance=1e-5,
    ):
        super().__init__(
            options,
            all_scenario_names,
            scenario_creator,
            scenario_denouement=scenario_denouement,
            all_nodenames=all_nodenames,
            mpicomm=mpicomm,
            scenario_creator_kwargs=scenario_creator_kwargs,
            variable_probability=variable_probability,
        )
        self._save_active_objectives()
        self._subproblem_creation(options.get("verbose", False))
        if options.get("presolve", False):
            self._presolver = SPPresolve(self)
        else:
            self._presolver = None
        self.current_solver_options = None
        self.extensions = extensions
        self.extension_kwargs = extension_kwargs

        if (self.extensions is not None):
            if self.extension_kwargs is None:
                self.extobject = self.extensions(self)
            else:
                self.extobject = self.extensions(
                    self, **self.extension_kwargs
                )

    def _check_staleness(self, s):
        # check for staleness in *scenario* s
        # Look at the feasible scenarios. If we have any stale non-anticipative
        # variables, complain. Otherwise the user will hit this issue later when
        # we attempt to access the variables `value` attribute (see Issue #170).
        for v in s._mpisppy_data.nonant_indices.values():
            if (not v.fixed) and v.stale:
                if self.is_zero_prob(s, v) and v._value is None:
                    raise RuntimeError(
                            f"Non-anticipative zero-probability variable {v.name} "
                            f"on scenario {s.name} reported as stale and has no value. "
                             "Zero-probability variables must have a value (e.g., fixed).")
                else:
                    try:
                        float(pyo.value(v))
                    except Exception:
                        raise RuntimeError(
                            f"Non-anticipative variable {v.name} on scenario {s.name} "
                            "reported as stale. This usually means this variable "
                            "did not appear in any (active) components, and hence "
                            "was not communicated to the subproblem solver. ")


    def solve_one(self, solver_options, k, s,
                  dtiming=False,
                  gripe=False,
                  tee=False,
                  verbose=False,
                  disable_pyomo_signal_handling=False,
                  update_objective=True,
                  need_solution=True):
        """ Solve one subproblem.

        Args:
            solver_options (dict or None):
                The scenario solver options.
            k (str):
                Subproblem name.
            s (ConcreteModel with appendages):
                The subproblem to solve.
            dtiming (boolean, optional):
                If True, reports timing values. Default False.
            gripe (boolean, optional):
                If True, outputs a message when a solve fails. Default False.
            tee (boolean, optional):
                If True, displays solver output. Default False.
            verbose (boolean, optional):
                If True, displays verbose output. Default False.
            disable_pyomo_signal_handling (boolean, optional):
                True for asynchronous PH; ignored for persistent solvers.
                Default False.
            update_objective (boolean, optional):
                If True, and a persistent solver is used, update
                the persistent solver's objective
            need_solution (boolean, optional):
                If True, raises an exception if a solution is not available.
                Default True

        Returns:
            float:
                Pyomo solve time in seconds.
        """


        def _vb(msg):
            if verbose and self.cylinder_rank == 0:
                print ("(rank0) " + msg)

        # if using a persistent solver plugin,
        # re-compile the objective due to changed weights and x-bars
        # high variance in set objective time (Feb 2023)?
        if update_objective and (sputils.is_persistent(s._solver_plugin)):
            set_objective_start_time = time.time()

            active_objective_datas = list(s.component_data_objects(
                pyo.Objective, active=True, descend_into=True))
            if len(active_objective_datas) > 1:
                raise RuntimeError('Multiple active objectives identified '
                                   'for scenario {sn}'.format(sn=s._name))
            elif len(active_objective_datas) < 1:
                raise RuntimeError('Could not find any active objectives '
                                   'for scenario {sn}'.format(sn=s._name))
            else:
                s._solver_plugin.set_objective(active_objective_datas[0])
                set_objective_time = time.time() - set_objective_start_time
        else:
            set_objective_time = 0

        if self.extensions is not None:
            results = self.extobject.pre_solve(s)

        solve_start_time = time.time()
        if (solver_options):
            _vb("Using sub-problem solver options="
                + str(solver_options))
            for option_key,option_value in solver_options.items():
                s._solver_plugin.options[option_key] = option_value

        solve_keyword_args = dict()
        if self.cylinder_rank == 0:
            if tee is not None and tee is True:
                solve_keyword_args["tee"] = True
        if (sputils.is_persistent(s._solver_plugin)):
            solve_keyword_args["save_results"] = False
        elif disable_pyomo_signal_handling:
            # solve_keyword_args["use_signal_handling"] = False
            pass

        Ag = getattr(self, "Ag", None)  # agnostic
        if Ag is not None:
            assert not disable_pyomo_signal_handling, "Not thinking about agnostic APH yet"
            kws = {"s": s, "solve_keyword_args": solve_keyword_args, "gripe": gripe, "tee": tee}
            didcallout = Ag.callout_agnostic(kws)
        else:
            didcallout = False

        if not didcallout:
            try:
                results = s._solver_plugin.solve(s,
                                                 **solve_keyword_args,
                                                 load_solutions=False)
                solver_exception = None
            except Exception as e:
                results = None
                solver_exception = e

            pyomo_solve_time = time.time() - solve_start_time
            if sputils.not_good_enough_results(results):
                s._mpisppy_data.scenario_feasible = False

                if gripe:
                    name = self.__class__.__name__
                    if self.spcomm:
                        name = self.spcomm.__class__.__name__
                    print (f"[{name}] Solve failed for scenario {s.name}")
                    if results is not None:
                        print ("status=", results.solver.status)
                        print ("TerminationCondition=",
                               results.solver.termination_condition)

                if solver_exception is not None:
                    raise solver_exception

<<<<<<< HEAD
            else:
=======
        else:
            try:
>>>>>>> 8d25bca0
                if sputils.is_persistent(s._solver_plugin):
                    s._solver_plugin.load_vars()
                else:
                    s.solutions.load_from(results)
<<<<<<< HEAD
                if self.is_minimizing:
                    s._mpisppy_data.outer_bound = results.Problem[0].Lower_bound
                else:
                    s._mpisppy_data.outer_bound = results.Problem[0].Upper_bound
                s._mpisppy_data.scenario_feasible = True
        
            # TBD: get this ready for IPopt (e.g., check feas_prob every time)
            # propogate down
            if self.bundling: # must be a bundle
                for sname in s._ef_scenario_names:
                    self.local_scenarios[sname]._mpisppy_data.scenario_feasible\
                        = s._mpisppy_data.scenario_feasible
                    if s._mpisppy_data.scenario_feasible:
                        self._check_staleness(self.local_scenarios[sname])
            else:  # not a bundle
                if s._mpisppy_data.scenario_feasible:
                    self._check_staleness(s)                 

        # end of Agnostic bypass

        # Time capture moved down August 2023
        pyomo_solve_time = time.time() - solve_start_time
        
=======
            except Exception as e: # catch everything
                if need_solution:
                    raise e
            if self.is_minimizing:
                s._mpisppy_data.outer_bound = results.Problem[0].Lower_bound
                s._mpisppy_data.inner_bound = results.Problem[0].Upper_bound
            else:
                s._mpisppy_data.outer_bound = results.Problem[0].Upper_bound
                s._mpisppy_data.inner_bound = results.Problem[0].Lower_bound
            s._mpisppy_data.scenario_feasible = True
        # TBD: get this ready for IPopt (e.g., check feas_prob every time)
        # propogate down
        if self.bundling: # must be a bundle
            for sname in s._ef_scenario_names:
                 self.local_scenarios[sname]._mpisppy_data.scenario_feasible\
                     = s._mpisppy_data.scenario_feasible
                 if s._mpisppy_data.scenario_feasible:
                     self._check_staleness(self.local_scenarios[sname])
        else:  # not a bundle
            if s._mpisppy_data.scenario_feasible:
                self._check_staleness(s)

>>>>>>> 8d25bca0
        if self.extensions is not None:
            results = self.extobject.post_solve(s, results)

        return pyomo_solve_time + set_objective_time  # set_objective_time added Feb 2023


    def solve_loop(self, solver_options=None,
                   use_scenarios_not_subproblems=False,
                   dtiming=False,
                   gripe=False,
                   disable_pyomo_signal_handling=False,
                   tee=False,
                   verbose=False,
                   need_solution=True):
        """ Loop over `local_subproblems` and solve them in a manner
        dicated by the arguments.

        In addition to changing the Var values in the scenarios, this function
        also updates the `_PySP_feas_indictor` to indicate which scenarios were
        feasible/infeasible.

        Args:
            solver_options (dict, optional):
                The scenario solver options.
            use_scenarios_not_subproblems (boolean, optional):
                If True, solves individual scenario problems, not subproblems.
                This distinction matters when using bundling. Default is False.
            dtiming (boolean, optional):
                If True, reports solve timing information. Default is False.
            gripe (boolean, optional):
                If True, output a message when a solve fails. Default is False.
            disable_pyomo_signal_handling (boolean, optional):
                True for asynchronous PH; ignored for persistent solvers.
                Default False.
            tee (boolean, optional):
                If True, displays solver output. Default False.
            verbose (boolean, optional):
                If True, displays verbose output. Default False.
            need_solution (boolean, optional):
                If True, raises an exception if a solution is not available.
                Default True
        """

        """ Developer notes:

        This function assumes that every scenario already has a
        `_solver_plugin` attached.

        I am not sure what happens with solver_options None for a persistent
        solver. Do options persist?

        set_objective takes care of W and prox changes.
        """
        def _vb(msg):
            if verbose and self.cylinder_rank == 0:
                print ("(rank0) " + msg)
        _vb("Entering solve_loop function.")
        logger.debug("  early solve_loop for rank={}".format(self.cylinder_rank))

        if self.extensions is not None:
                self.extobject.pre_solve_loop()

        # note that when there is no bundling, scenarios are subproblems
        if use_scenarios_not_subproblems:
            s_source = self.local_scenarios
        else:
            s_source = self.local_subproblems
        pyomo_solve_times = list()
        for k,s in s_source.items():
            logger.debug("  in loop solve_loop k={}, rank={}".format(k, self.cylinder_rank))
            if tee:
                print(f"Tee solve for {k} on global rank {self.global_rank}")
            pyomo_solve_times.append(
                self.solve_one(
                    solver_options,
                    k,
                    s,
                    dtiming=dtiming,
                    verbose=verbose,
                    tee=tee,
                    gripe=gripe,
                    disable_pyomo_signal_handling=disable_pyomo_signal_handling,
                    need_solution=need_solution,
                )
            )

        if self.extensions is not None:
                self.extobject.post_solve_loop()

        if dtiming:
            all_pyomo_solve_times = self.mpicomm.gather(pyomo_solve_times, root=0)
            if self.cylinder_rank == 0:
                apst = [pst for l_pst in all_pyomo_solve_times for pst in l_pst]
                print("Pyomo solve times (seconds):")
                print("\tmin=%4.2f@%d mean=%4.2f max=%4.2f@%d" %
                      (np.min(apst), np.argmin(apst),
                       np.mean(apst),
                       np.max(apst), np.argmax(apst)))


    def Eobjective(self, verbose=False):
        """ Compute the expected objective function across all scenarios.

        Note:
            Assumes the optimization is done beforehand,
            therefore DOES NOT CHECK FEASIBILITY or NON-ANTICIPATIVITY!
            This method uses whatever the current value of the objective
            function is.

        Args:
            verbose (boolean, optional):
                If True, displays verbose output. Default False.

        Returns:
            float:
                The expected objective function value
        """
        local_Eobjs = []
        for k,s in self.local_scenarios.items():
            objfct = self.saved_objectives[k]  # if bundling?
            Ag = getattr(self, "Ag", None)
            if Ag is None:
                local_Eobjs.append(s._mpisppy_probability * pyo.value(objfct))
            else:
                # Agnostic will have attached the objective (and doesn't bundle as of Aug 2023)
                local_Eobjs.append(s._mpisppy_probability * s._mpisppy_data._obj_from_agnostic)              
            if verbose:
                print ("caller", inspect.stack()[1][3])
                print ("E_Obj Scenario {}, prob={}, Obj={}, ObjExpr={}"\
                       .format(k, s._mpisppy_probability, pyo.value(objfct), objfct.expr))

        local_Eobj = np.array([math.fsum(local_Eobjs)])
        global_Eobj = np.zeros(1)
        self.mpicomm.Allreduce(local_Eobj, global_Eobj, op=MPI.SUM)

        return global_Eobj[0]


    def Ebound(self, verbose=False, extra_sum_terms=None):
        """ Compute the expected outer bound across all scenarios.

        Note:
            Assumes the optimization is done beforehand.
            Uses whatever bound is currently  attached to the subproblems.

        Args:
            verbose (boolean):
                If True, displays verbose output. Default False.
            extra_sum_terms: (None or iterable)
                If iterable, additional terms to put in the floating-point
                sum reduction

        Returns:
            float:
                The expected objective outer bound.
        """
        local_Ebounds = []
        for k,s in self.local_subproblems.items():
            logger.debug("  in loop Ebound k={}, rank={}".format(k, self.cylinder_rank))
            try:
                eb = s._mpisppy_probability * float(s._mpisppy_data.outer_bound)
            except:
                print(f"eb calc failed for {s._mpisppy_probability} * {s._mpisppy_data.outer_bound}")
                raise
            local_Ebounds.append(eb)
            if verbose:
                print ("caller", inspect.stack()[1][3])
                print ("E_Bound Scenario {}, prob={}, bound={}"\
                       .format(k, s._mpisppy_probability, s._mpisppy_data.outer_bound))

        if extra_sum_terms is not None:
            local_Ebound_list = [math.fsum(local_Ebounds)] + list(extra_sum_terms)
        else:
            local_Ebound_list = [math.fsum(local_Ebounds)]

        local_Ebound = np.array(local_Ebound_list)
        global_Ebound = np.zeros(len(local_Ebound_list))

        self.mpicomm.Allreduce(local_Ebound, global_Ebound, op=MPI.SUM)

        if extra_sum_terms is None:
            return global_Ebound[0]
        else:
            return global_Ebound[0], global_Ebound[1:]


    def _update_E1(self):
        """ Add up the probabilities of all scenarios using a reduce call.
            then attach it to the PH object as a float.
        """
        localP = np.zeros(1, dtype='d')
        globalP = np.zeros(1, dtype='d')

        for k,s in self.local_scenarios.items():
            localP[0] +=  s._mpisppy_probability

        self.mpicomm.Allreduce([localP, MPI.DOUBLE],
                           [globalP, MPI.DOUBLE],
                           op=MPI.SUM)

        self.E1 = float(globalP[0])


    def feas_prob(self):
        """ Compute the total probability of all feasible scenarios.

        This function can be used to check whether all scenarios are feasible
        by comparing the return value to one.

        Note:
            This function assumes the scenarios have a boolean
            `_mpisppy_data.scenario_feasible` attribute.

        Returns:
            float:
                Sum of the scenario probabilities over all feasible scenarios.
                This value equals E1 if all scenarios are feasible.
        """

        # locals[0] is E_feas and locals[1] is E_1
        locals = np.zeros(1, dtype='d')
        globals = np.zeros(1, dtype='d')

        for k,s in self.local_scenarios.items():
            if s._mpisppy_data.scenario_feasible:
                locals[0] += s._mpisppy_probability

        self.mpicomm.Allreduce([locals, MPI.DOUBLE],
                           [globals, MPI.DOUBLE],
                           op=MPI.SUM)

        return float(globals[0])


    def infeas_prob(self):
        """ Sum the total probability for all infeasible scenarios.

        Note:
            This function assumes the scenarios have a boolean
            `_mpisppy_data.scenario_feasible` attribute.

        Returns:
            float:
                Sum of the scenario probabilities over all infeasible scenarios.
                This value equals 0 if all scenarios are feasible.
        """

        locals = np.zeros(1, dtype='d')
        globals = np.zeros(1, dtype='d')

        for k,s in self.local_scenarios.items():
            if not s._mpisppy_data.scenario_feasible:
                locals[0] += s._mpisppy_probability

        self.mpicomm.Allreduce([locals, MPI.DOUBLE],
                           [globals, MPI.DOUBLE],
                           op=MPI.SUM)

        return float(globals[0])


    def avg_min_max(self, compstr):
        """ Can be used to track convergence progress.

        Args:
            compstr (str):
                The name of the Pyomo component. Should not be indexed.

        Returns:
            tuple:
                Tuple containing

                avg (float):
                    Average across all scenarios.
                min (float):
                    Minimum across all scenarios.
                max (float):
                    Maximum across all scenarios.

        Note:
            WARNING: Does a Allreduce.
            Not user-friendly. If you give a bad compstr, it will just crash.
        """
        firsttime = True
        localavg = np.zeros(1, dtype='d')
        localmin = np.zeros(1, dtype='d')
        localmax = np.zeros(1, dtype='d')
        globalavg = np.zeros(1, dtype='d')
        globalmin = np.zeros(1, dtype='d')
        globalmax = np.zeros(1, dtype='d')

        v_cuid = pyo.ComponentUID(compstr)

        for k,s in self.local_scenarios.items():

            compv = pyo.value(v_cuid.find_component_on(s))


            ###compv = pyo.value(getattr(s, compstr))
            localavg[0] += s._mpisppy_probability * compv
            if compv < localmin[0] or firsttime:
                localmin[0] = compv
            if compv > localmax[0] or firsttime:
                localmax[0] = compv
            firsttime = False

        self.comms["ROOT"].Allreduce([localavg, MPI.DOUBLE],
                                     [globalavg, MPI.DOUBLE],
                                     op=MPI.SUM)
        self.comms["ROOT"].Allreduce([localmin, MPI.DOUBLE],
                                     [globalmin, MPI.DOUBLE],
                                     op=MPI.MIN)
        self.comms["ROOT"].Allreduce([localmax, MPI.DOUBLE],
                                     [globalmax, MPI.DOUBLE],
                                     op=MPI.MAX)
        return (float(globalavg[0]),
                float(globalmin[0]),
                float(globalmax[0]))


    def _put_nonant_cache(self, cache):
        """ Put the value in the cache for nonants *for all local scenarios*
        Args:
            cache (np vector) to receive the nonant's for all local scenarios

        """
        ci = 0 # Cache index
        for sname, model in self.local_scenarios.items():
            if model._mpisppy_data.nonant_cache is None:
                raise RuntimeError(f"Rank {self.global_rank} Scenario {sname}"
                                   " nonant_cache is None"
                                   " (call _save_nonants first?)")
            for i,_ in enumerate(model._mpisppy_data.nonant_indices):
                assert(ci < len(cache))
                model._mpisppy_data.nonant_cache[i] = cache[ci]
                ci += 1


    def _restore_original_fixedness(self):
        # We are going to hack a little to get the original fixedness, but current values
        # (We are assuming that algorithms are not fixing anticipative vars; but if they
        # do, they had better put their fixedness back to its correct state.)
        self._save_nonants()
        for k,s in self.local_scenarios.items():
            for ci, _ in enumerate(s._mpisppy_data.nonant_indices):
                s._mpisppy_data.fixedness_cache[ci] = s._mpisppy_data.original_fixedness[ci]
            Ag = getattr(self, "Ag", None)
            if Ag is not None:
                Ag.callout_agnostic({"s": s})
        self._restore_nonants()


    def _fix_nonants(self, cache):
        """ Fix the Vars subject to non-anticipativity at given values.
            Loop over the scenarios to restore, but loop over subproblems
            to alert persistent solvers.
        Args:
            cache (ndn dict of list or numpy vector): values at which to fix
        WARNING:
            We are counting on Pyomo indices not to change order between
            when the cache_list is created and used.
        NOTE:
            You probably want to call _save_nonants right before calling this
        """
        for k,s in self.local_scenarios.items():

            persistent_solver = None
            if (sputils.is_persistent(s._solver_plugin)):
                persistent_solver = s._solver_plugin

            nlens = s._mpisppy_data.nlens
            for node in s._mpisppy_node_list:
                ndn = node.name
                if ndn not in cache:
                    raise RuntimeError("Could not find {} in {}"\
                                       .format(ndn, cache))
                if cache[ndn] is None:
                    raise RuntimeError("Empty cache for scen={}, node={}".format(k, ndn))
                if len(cache[ndn]) != nlens[ndn]:
                    raise RuntimeError("Needed {} nonant Vars for {}, got {}"\
                                       .format(nlens[ndn], ndn, len(cache[ndn])))
                for i in range(nlens[ndn]):
                    this_vardata = node.nonant_vardata_list[i]
                    if this_vardata.is_binary() or this_vardata.is_integer():
                        this_vardata._value = round(cache[ndn][i])
                    else:
                        this_vardata._value = cache[ndn][i]
                    this_vardata.fix()
                    if persistent_solver is not None:
                        persistent_solver.update_var(this_vardata)

            Ag = getattr(self, "Ag", None)
            if Ag is not None:
                Ag.callout_agnostic({"s": s})

    def _fix_root_nonants(self,root_cache):
        """ Fix the 1st stage Vars subject to non-anticipativity at given values.
            Loop over the scenarios to restore, but loop over subproblems
            to alert persistent solvers.
            Useful for multistage to find feasible solutions with a given scenario.
        Args:
            root_cache (numpy vector): values at which to fix
        WARNING:
            We are counting on Pyomo indices not to change order between
            when the cache_list is created and used.
        NOTE:
            You probably want to call _save_nonants right before calling this
        """
        for k,s in self.local_scenarios.items():

            persistent_solver = None
            if (sputils.is_persistent(s._solver_plugin)):
                persistent_solver = s._solver_plugin

            nlens = s._mpisppy_data.nlens

            rootnode = None
            for node in s._mpisppy_node_list:
                if node.name == 'ROOT':
                    rootnode = node
                    break

            if rootnode is None:
                raise RuntimeError("Could not find a 'ROOT' node in scen {}"\
                                   .format(k))
            if root_cache is None:
                raise RuntimeError("Empty root cache for scen={}".format(k))
            if len(root_cache) != nlens['ROOT']:
                raise RuntimeError("Needed {} nonant Vars for 'ROOT', got {}"\
                                   .format(nlens['ROOT'], len(root_cache)))

            for i in range(nlens['ROOT']):
                this_vardata = node.nonant_vardata_list[i]
                if this_vardata.is_binary() or this_vardata.is_integer():
                    this_vardata._value = round(root_cache[i])
                else:
                    this_vardata._value = root_cache[i]
                this_vardata.fix()
                if persistent_solver is not None:
                    persistent_solver.update_var(this_vardata)
                        
            Ag = getattr(self, "Ag", None)
            if Ag is not None:
                Ag.callout_agnostic({"s": s})


    def _restore_nonants(self):
        """ Restore nonanticipative variables to their original values.

        This function works in conjunction with _save_nonants.

        We loop over the scenarios to restore variables, but loop over
        subproblems to alert persistent solvers.

        Warning:
            We are counting on Pyomo indices not to change order between save
            and restoration. THIS WILL NOT WORK ON BUNDLES (Feb 2019) but
            hopefully does not need to.
        """
        for k,s in self.local_scenarios.items():

            persistent_solver = None
            if (sputils.is_persistent(s._solver_plugin)):
                persistent_solver = s._solver_plugin

            for ci, vardata in enumerate(s._mpisppy_data.nonant_indices.values()):
                vardata._value = s._mpisppy_data.nonant_cache[ci]
                vardata.fixed = s._mpisppy_data.fixedness_cache[ci]

                if persistent_solver is not None:
                    persistent_solver.update_var(vardata)
                    
            Ag = getattr(self, "Ag", None)
            if Ag is not None:
                Ag.callout_agnostic({"s": s})


    def _save_nonants(self):
        """ Save the values and fixedness status of the Vars that are
        subject to non-anticipativity.

        Note:
            Assumes nonant_cache is on the scenarios and can be used
            as a list, or puts it there.
        Warning:
            We are counting on Pyomo indices not to change order before the
            restoration. We also need the Var type to remain stable.
        Note:
            The value cache is np because it might be transmitted
        """
        for k,s in self.local_scenarios.items():
            nlens = s._mpisppy_data.nlens
            if not hasattr(s._mpisppy_data,"nonant_cache"):
                clen = sum(nlens[ndn] for ndn in nlens)
                s._mpisppy_data.nonant_cache = np.zeros(clen, dtype='d')
                s._mpisppy_data.fixedness_cache = [None for _ in range(clen)]

            for ci, xvar in enumerate(s._mpisppy_data.nonant_indices.values()):
                s._mpisppy_data.nonant_cache[ci]  = xvar._value
                s._mpisppy_data.fixedness_cache[ci]  = xvar.is_fixed()


    def _save_original_nonants(self):
        """ Save the current value of the nonanticipative variables.

        Values are saved in the `_PySP_original_nonants` attribute. Whether
        the variable was fixed is stored in `_PySP_original_fixedness`.
        """
        for k,s in self.local_scenarios.items():
            if not hasattr(s._mpisppy_data,"nonant_cache"):
                # uses nonant cache to signal other things have not
                # been created
                # TODO: combine cache creation (or something else)
                clen = len(s._mpisppy_data.nonant_indices)
                s._mpisppy_data.original_fixedness = [None] * clen
                s._mpisppy_data.original_nonants = np.zeros(clen, dtype='d')

            for ci, xvar in enumerate(s._mpisppy_data.nonant_indices.values()):
                s._mpisppy_data.original_fixedness[ci]  = xvar.is_fixed()
                s._mpisppy_data.original_nonants[ci]  = xvar._value


    def _restore_original_nonants(self):
        """ Restore nonanticipative variables to their original values.

        This function works in conjunction with _save_original_nonants.

        We loop over the scenarios to restore variables, but loop over
        subproblems to alert persistent solvers.

        Warning:
            We are counting on Pyomo indices not to change order between save
            and restoration. THIS WILL NOT WORK ON BUNDLES (Feb 2019) but
            hopefully does not need to.
        """
        for k,s in self.local_scenarios.items():

            persistent_solver = None
            if not self.bundling:
                if (sputils.is_persistent(s._solver_plugin)):
                    persistent_solver = s._solver_plugin
            else:
                print("restore_original_nonants called for a bundle")
                raise

            for ci, vardata in enumerate(s._mpisppy_data.nonant_indices.values()):
                vardata._value = s._mpisppy_data.original_nonants[ci]
                vardata.fixed = s._mpisppy_data.original_fixedness[ci]
                if persistent_solver is not None:
                    persistent_solver.update_var(vardata)


    def _save_active_objectives(self):
        """ Save the active objectives for use in PH, bundles, and calculation """
        self.saved_objectives = dict()

        for sname, scenario_instance in self.local_scenarios.items():
            self.saved_objectives[sname] = sputils.find_active_objective(scenario_instance)


    def FormEF(self, scen_dict, EF_name=None):
        """ Make the EF for a list of scenarios.

        This function is mainly to build bundles. To build (and solve) the
        EF of the entire problem, use the EF class instead.

        Args:
            scen_dict (dict):
                Subset of local_scenarios; the scenarios to put in the EF. THe
                dictionary maps sccneario names (strings) to scenarios (Pyomo
                concrete model objects).
            EF_name (string, optional):
                Name for the resulting EF model.

        Returns:
            :class:`pyomo.environ.ConcreteModel`:
                The EF with explicit non-anticipativity constraints.

        Raises:
            RuntimeError:
                If the `scen_dict` is empty, or one of the scenarios in
                `scen_dict` is not owned locally (i.e. is not in
                `local_scenarios`).

        Note:
            We attach a list of the scenario names called _PySP_subsecen_names
        Note:
            We deactivate the objective on the scenarios.
        Note:
            The scenarios are sub-blocks, so they naturally get the EF solution
            Also the EF objective references Vars and Parms on the scenarios
            and hence is automatically updated when the scenario
            objectives are. THIS IS ALL CRITICAL to bundles.
            xxxx TBD: ask JP about objective function transmittal to persistent solvers
        Note:
            Objectives are scaled (normalized) by _mpisppy_probability
        """
        # The individual scenario instances are sub-blocks of the binding
        # instance. Needed to facilitate bundles + persistent solvers
        if len(scen_dict) == 0:
            raise RuntimeError("Empty scenario list for EF")

        if len(scen_dict) == 1:
            sname, scenario_instance = list(scen_dict.items())[0]
            if EF_name is not None:
                print ("WARNING: EF_name="+EF_name+" not used; singleton="+sname)
                print ("MAJOR WARNING: a bundle of size one encountered; if you try to compute bounds it might crash (Feb 2019)")
            return scenario_instance

        EF_instance = sputils._create_EF_from_scen_dict(scen_dict, EF_name=EF_name,
                        nonant_for_fixed_vars=False)
        return EF_instance


    def _subproblem_creation(self, verbose=False):
        """ Create local subproblems (not local scenarios).

        If bundles are specified, this function creates the bundles.
        Otherwise, this function simply copies pointers to the already-created
        `local_scenarios`.

        Args:
            verbose (boolean, optional):
                If True, displays verbose output. Default False.
        """
        self.local_subproblems = dict()
        if self.bundling:
            rank_local = self.cylinder_rank
            for bun in self.names_in_bundles[rank_local]:
                sdict = dict()
                bname = "rank" + str(self.cylinder_rank) + "bundle" + str(bun)
                for sname in self.names_in_bundles[rank_local][bun]:
                    if (verbose and self.cylinder_rank==0):
                        print ("bundling "+sname+" into "+bname)
                    scen = self.local_scenarios[sname]
                    scen._mpisppy_data.bundlename = bname
                    sdict[sname] = scen
                self.local_subproblems[bname] = self.FormEF(sdict, bname)
                self.local_subproblems[bname].scen_list = \
                    self.names_in_bundles[rank_local][bun]
                self.local_subproblems[bname]._mpisppy_probability = \
                                    sum(s._mpisppy_probability for s in sdict.values())
        else:
            for sname, s in self.local_scenarios.items():
                self.local_subproblems[sname] = s
                self.local_subproblems[sname].scen_list = [sname]


    def _create_solvers(self, presolve=True):

        if self._presolver is not None and presolve:
            self._presolver.presolve()

        dtiming = ("display_timing" in self.options) and self.options["display_timing"]
        local_sit = [] # Local set instance time for time tracking
        for sname, s in self.local_subproblems.items(): # solver creation
            s._solver_plugin = SolverFactory(self.options["solver_name"])
            if (sputils.is_persistent(s._solver_plugin)):
                if dtiming:
                    set_instance_start_time = time.time()

                set_instance_retry(s, s._solver_plugin, sname)

                if dtiming:
                    local_sit.append( time.time() - set_instance_start_time )
            else:
                if dtiming:
                    local_sit.append(0.0)

            ## if we have bundling, attach
            ## the solver plugin to the scenarios
            ## as well to avoid some gymnastics
            if self.bundling:
                for scen_name in s.scen_list:
                    scen = self.local_scenarios[scen_name]
                    scen._solver_plugin = s._solver_plugin
        if dtiming:
            all_set_instance_times = self.mpicomm.gather(local_sit,
                                                     root=0)
            if self.cylinder_rank == 0:
                asit = [sit for l_sit in all_set_instance_times for sit in l_sit]
                if len(asit) == 0:
                    print("Set instance times not available.")
                else:
                    print("Set instance times: \tmin=%4.2f mean=%4.2f max=%4.2f" %
                      (np.min(asit), np.mean(asit), np.max(asit)))


    def subproblem_scenario_generator(self):
        """
        Iterate over every scenario, yielding the
        subproblem_name, subproblem, scenario_name, scenario.

        Useful for managing bundles
        """
        for sub_name, sub in self.local_subproblems.items():
            for s_name in sub.scen_list:
                yield sub_name, sub, s_name, self.local_scenarios[s_name]


# these parameters should eventually be promoted to a non-PH
# general class / location. even better, the entire retry
# logic can be encapsulated in a sputils.py function.
MAX_ACQUIRE_LICENSE_RETRY_ATTEMPTS = 5

def set_instance_retry(subproblem, solver_plugin, subproblem_name):

    sname = subproblem_name
    # this loop is required to address the sitution where license
    # token servers become temporarily over-subscribed / non-responsive
    # when large numbers of ranks are in use.

    num_retry_attempts = 0
    while True:
        try:
            solver_plugin.set_instance(subproblem)
            if num_retry_attempts > 0:
                print("Acquired solver license (call to set_instance() for scenario=%s) after %d retry attempts" % (sname, num_retry_attempts))
            break
        # pyomo presently has no general way to trap a license acquisition
        # error - so we're stuck with trapping on "any" exception. not ideal.
        except Exception:
            if num_retry_attempts == 0:
                print("Failed to acquire solver license (call to set_instance() for scenario=%s) after first attempt" % (sname))
            else:
                print("Failed to acquire solver license (call to set_instance() for scenario=%s) after %d retry attempts" % (sname, num_retry_attempts))
            if num_retry_attempts == MAX_ACQUIRE_LICENSE_RETRY_ATTEMPTS:
                raise RuntimeError("Failed to acquire solver license - call to set_instance() for scenario=%s failed after %d retry attempts" % (sname, num_retry_attempts))
            else:
                sleep_time = random.random()
                print(f"Sleeping for {sleep_time:.2f} seconds before re-attempting")
                time.sleep(sleep_time)
                num_retry_attempts += 1<|MERGE_RESOLUTION|>--- conflicted
+++ resolved
@@ -188,69 +188,11 @@
             didcallout = Ag.callout_agnostic(kws)
         else:
             didcallout = False
-
-        if not didcallout:
             try:
-                results = s._solver_plugin.solve(s,
-                                                 **solve_keyword_args,
-                                                 load_solutions=False)
-                solver_exception = None
-            except Exception as e:
-                results = None
-                solver_exception = e
-
-            pyomo_solve_time = time.time() - solve_start_time
-            if sputils.not_good_enough_results(results):
-                s._mpisppy_data.scenario_feasible = False
-
-                if gripe:
-                    name = self.__class__.__name__
-                    if self.spcomm:
-                        name = self.spcomm.__class__.__name__
-                    print (f"[{name}] Solve failed for scenario {s.name}")
-                    if results is not None:
-                        print ("status=", results.solver.status)
-                        print ("TerminationCondition=",
-                               results.solver.termination_condition)
-
-                if solver_exception is not None:
-                    raise solver_exception
-
-<<<<<<< HEAD
-            else:
-=======
-        else:
-            try:
->>>>>>> 8d25bca0
                 if sputils.is_persistent(s._solver_plugin):
                     s._solver_plugin.load_vars()
                 else:
                     s.solutions.load_from(results)
-<<<<<<< HEAD
-                if self.is_minimizing:
-                    s._mpisppy_data.outer_bound = results.Problem[0].Lower_bound
-                else:
-                    s._mpisppy_data.outer_bound = results.Problem[0].Upper_bound
-                s._mpisppy_data.scenario_feasible = True
-        
-            # TBD: get this ready for IPopt (e.g., check feas_prob every time)
-            # propogate down
-            if self.bundling: # must be a bundle
-                for sname in s._ef_scenario_names:
-                    self.local_scenarios[sname]._mpisppy_data.scenario_feasible\
-                        = s._mpisppy_data.scenario_feasible
-                    if s._mpisppy_data.scenario_feasible:
-                        self._check_staleness(self.local_scenarios[sname])
-            else:  # not a bundle
-                if s._mpisppy_data.scenario_feasible:
-                    self._check_staleness(s)                 
-
-        # end of Agnostic bypass
-
-        # Time capture moved down August 2023
-        pyomo_solve_time = time.time() - solve_start_time
-        
-=======
             except Exception as e: # catch everything
                 if need_solution:
                     raise e
@@ -273,7 +215,61 @@
             if s._mpisppy_data.scenario_feasible:
                 self._check_staleness(s)
 
->>>>>>> 8d25bca0
+        if not didcallout:
+            try:
+                results = s._solver_plugin.solve(s,
+                                                 **solve_keyword_args,
+                                                 load_solutions=False)
+                solver_exception = None
+            except Exception as e:
+                results = None
+                solver_exception = e
+
+            pyomo_solve_time = time.time() - solve_start_time
+            if sputils.not_good_enough_results(results):
+                s._mpisppy_data.scenario_feasible = False
+
+                if gripe:
+                    name = self.__class__.__name__
+                    if self.spcomm:
+                        name = self.spcomm.__class__.__name__
+                    print (f"[{name}] Solve failed for scenario {s.name}")
+                    if results is not None:
+                        print ("status=", results.solver.status)
+                        print ("TerminationCondition=",
+                               results.solver.termination_condition)
+
+                if solver_exception is not None:
+                    raise solver_exception
+
+            else:
+                if sputils.is_persistent(s._solver_plugin):
+                    s._solver_plugin.load_vars()
+                else:
+                    s.solutions.load_from(results)
+                if self.is_minimizing:
+                    s._mpisppy_data.outer_bound = results.Problem[0].Lower_bound
+                else:
+                    s._mpisppy_data.outer_bound = results.Problem[0].Upper_bound
+                s._mpisppy_data.scenario_feasible = True
+        
+            # TBD: get this ready for IPopt (e.g., check feas_prob every time)
+            # propogate down
+            if self.bundling: # must be a bundle
+                for sname in s._ef_scenario_names:
+                    self.local_scenarios[sname]._mpisppy_data.scenario_feasible\
+                        = s._mpisppy_data.scenario_feasible
+                    if s._mpisppy_data.scenario_feasible:
+                        self._check_staleness(self.local_scenarios[sname])
+            else:  # not a bundle
+                if s._mpisppy_data.scenario_feasible:
+                    self._check_staleness(s)                 
+
+        # end of Agnostic bypass
+
+        # Time capture moved down August 2023
+        pyomo_solve_time = time.time() - solve_start_time
+        
         if self.extensions is not None:
             results = self.extobject.post_solve(s, results)
 
