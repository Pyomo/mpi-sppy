--- conflicted
+++ resolved
@@ -137,13 +137,9 @@
         raise RuntimeError(f"Scenario {scenario_instance.name} has no active "
                            "objective functions.")
     if (len(scenario_objs) > 1):
-<<<<<<< HEAD
-        print("WARNING: Scenario has multiple active "
+        print(f"WARNING: Scenario {scenario_instance.name} has multiple active "
               "objectives, returning a list.")
-=======
-        print("WARNING: Scenario", scenario_instance.name, "has multiple active "
-              "objectives. Selecting the first objective.")
->>>>>>> 6cc19cc5
+
     return scenario_objs
 
 
