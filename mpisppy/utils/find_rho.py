# Copyright 2023 by U. Naepels and D.L. Woodruff
# This software is distributed under the 3-clause BSD License.
# Code to compute rhos from Ws. It also provides a corresponding rho setter.
# To test: /examples/farmer/farmer_demo.py

import sys
import os
import inspect
import pyomo.environ as pyo
from pyomo.opt import SolverFactory, SolutionStatus, TerminationCondition
import logging
import numpy as np
import math
import importlib
import csv
import inspect
import typing
import copy
import time

import mpisppy.log
from mpisppy import MPI
import mpisppy.utils.sputils as sputils
import mpisppy.spopt
from mpisppy.utils import config
import mpisppy.utils.cfg_vanilla as vanilla
from mpisppy.utils.wxbarwriter import WXBarWriter
from mpisppy.spin_the_wheel import WheelSpinner
import mpisppy.confidence_intervals.ciutils as ciutils
from pyomo.contrib.pynumero.interfaces.pyomo_nlp import PyomoNLP
import mpisppy.utils.wxbarutils as wxbarutils
import mpisppy.utils.rho_utils as rho_utils
import mpisppy.phbase as phbase


# Could also pass, e.g., sys.stdout instead of a filename
"""mpisppy.log.setup_logger("mpisppy.utils.find_rho",
                         "findrho.log",
                         level=logging.CRITICAL)
logger = logging.getLogger("mpisppy.utils.find_rho")"""

############################################################################


class Find_Rho():
    """ Interface to compute rhos from Ws for a given ph object and write them in a file

    Args:
       ph_object (PHBase): ph object
       cfg (Config): config object

    Attributes:
       c (dict): a dictionnary {(scenario name, nonant indice): c value}
       corresponding to the cost vector in the PH algorithm

    """

    def __init__(self, ph_object, cfg):
        self.ph_object = ph_object
        self.cfg = cfg
        self.c = dict()

<<<<<<< HEAD
        if cfg.get("rho_file", ifmissing='')  == ''\
           and cfg.get("grad_rho_file", ifmissing='')  == '': 
=======
        if cfg.rho_file == '' and cfg.grad_rho_file == '':
>>>>>>> 916f5946
            pass
        else:
            assert self.cfg.grad_whatpath != '', "to compute rhos you have to give the name of a What csv file (using --whatpath)"
            if (not os.path.exists(self.cfg.grad_whatpath)):
                raise RuntimeError('Could not find file {fn}'.format(fn=self.cfg.grad_whatpath))
            with open(self.cfg.grad_whatpath, 'r') as f:
                for line in f:
                    if (line.startswith('#')):
                        continue
                    line  = line.split(',')
                    sname = line[0]
                    vname = ','.join(line[1:-1])
                    cval  = float(line[-1])
                    self.c[(sname, vname)] = cval


    def _w_denom(self, s, node):
        """ Computes the denominator for w-based rho. This denominator is scenario dependant.

        Args:
           s (Pyomo Concrete Model): scenario
           node: only ROOT for now

        Returns:
           w_denom (numpy array): denominator

        """
        assert node.name == "ROOT", "compute rho only works for two stage for now"
        nlen = s._mpisppy_data.nlens[node.name]
        xbar_array = np.array([s._mpisppy_model.xbars[(node.name,j)]._value for j in range(nlen)])
        nonants_array = np.fromiter((v._value for v in node.nonant_vardata_list),
                                    dtype='d', count=nlen)
        w_denom = np.abs(nonants_array - xbar_array)
        denom_max = np.max(w_denom) #TBD: do something else to avoid 0 divide
        for i in range(len(w_denom)):
            if w_denom[i] <= self.ph_object.E1_tolerance:
                w_denom[i] = denom_max
        return w_denom


    def _prox_denom(self, s, node):
        """ Computes the denominator corresponding to the proximal term. This denominator is scenario dependant.

        Args:
           s (Pyomo Concrete Model): scenario
           node: only ROOT for now

        Returns:
           w_denom (numpy array): denominator

        """
        assert node.name == "ROOT", "compute rho only works for two stage for now"
        nlen = s._mpisppy_data.nlens[node.name]
        xbar_array = np.array([s._mpisppy_model.xbars[(node.name,j)]._value for j in range(nlen)])
        nonants_array = np.fromiter((v._value for v in node.nonant_vardata_list),
                                    dtype='d', count=nlen)
        prox_denom = 2 * np.square(nonants_array - xbar_array)
        return prox_denom


    def _grad_denom(self):
        """Computes the scenario independant denominator in the WW heuristic.

        Returns:
           g_denom (numpy array): denominator

        """
        phbase._Compute_Xbar(self.ph_object)
        sname, scenario = list(self.ph_object.local_scenarios.items())[0]
        for node in scenario._mpisppy_node_list:
            assert node.name == "ROOT", "compute rho only works for two stage for now"
        nlen0 = scenario._mpisppy_data.nlens["ROOT"]
        g_denom = np.zeros(nlen0, dtype='d')
        xbar_array = np.array([scenario._mpisppy_model.xbars[("ROOT",j)]._value for j in range(nlen0)])
        denom = 0
        for k,s in self.ph_object.local_scenarios.items():
            nlens = s._mpisppy_data.nlens
            for node in s._mpisppy_node_list:
                ndn = node.name
                nlen = nlens[ndn]
                nonants_array = np.fromiter((v._value for v in node.nonant_vardata_list),
                                            dtype='d', count=nlen)
                probs = s._mpisppy_data.prob_coeff[ndn] * np.ones(nlen)
                denom += probs * np.abs(nonants_array - xbar_array)
        self.ph_object.comms["ROOT"].Allreduce([denom, MPI.DOUBLE],
                                               [g_denom, MPI.DOUBLE],
                                               op=MPI.SUM)
        if self.ph_object.cylinder_rank == 0:
            g_denom = np.maximum(np.ones(len(g_denom))/self.cfg.grad_rho_relative_bound, g_denom)
            return g_denom


    def _order_stat(self, rho_list, prob_list):
        """ Computes a scenario independant rho from a list of rhos.

        Args:
           rho_list (list): list of rhos

        Returns:
           rho (float): rho value
        """
        alpha = self.cfg.grad_order_stat
        assert alpha != -1.0, "you need to set the order statistic parameter for rho using --grad-order-stat"
        assert (alpha >= 0 and alpha <= 1), "0 is the min, 0.5 the average, 1 the max"
        rho_mean = np.dot(rho_list, prob_list)
        rho_min, rho_max = np.min(rho_list), np.max(rho_list)
        if alpha == 0.5:
            return rho_mean
        if alpha < 0.5:
            return (rho_min + alpha * 2 * (rho_mean - rho_min))
        if alpha > 0.5:
            return (2 * rho_mean - rho_max) + alpha * 2 * (rho_max - rho_mean)

    def compute_rho(self, indep_denom=False):
        """ Computes rhos for each scenario and each variable using the WW heuristic
        and first order condition.

        Returns:
           arranged_rho (dict): dict {variable name: list of rhos for this variable}
        """
        all_snames = self.ph_object.all_scenario_names
        all_vnames = []
        for (sname, vname) in self.c.keys():
            if vname not in all_vnames:all_vnames.append(vname)
        k0, s0 = list(self.ph_object.local_scenarios.items())[0]
        vname_to_idx = {var.name : ndn_i[1] for ndn_i, var in s0._mpisppy_data.nonant_indices.items()}
        cost = {k : np.array([self.c[k, vname]
                for vname in all_vnames])
                for k in all_snames}
        if indep_denom:
            grad_denom = self._grad_denom()
            denom = {k: grad_denom for k in all_snames}
        else:
            loc_denom = {k: self._w_denom(s, node)
                           for k, s in self.ph_object.local_scenarios.items()
                           for node in s._mpisppy_node_list}
            global_denom = self.ph_object.comms['ROOT'].gather(loc_denom, root=0)
            denom = dict()
            if self.ph_object.cylinder_rank == 0:
                for loc_denom in global_denom:
                    denom.update(loc_denom)
        if self.ph_object.cylinder_rank == 0:
            prob_list = [s._mpisppy_data.prob_coeff[node.name]
                         for s in self.ph_object.local_scenarios.values()
                         for node in s._mpisppy_node_list]
            w = dict()
            for k, scenario in self.ph_object.local_scenarios.items():
                w[k] = np.array([scenario._mpisppy_model.W[ndn_i]._value
                                 for ndn_i in scenario._mpisppy_data.nonant_indices])
            rho = {k : np.abs(np.divide(cost[k] - w[k], denom[k])) for k in all_snames}
            arranged_rho = {vname: [rho_list[idx] for _, rho_list in rho.items()]
                            for vname, idx in vname_to_idx.items()}
            rho = {vname: self._order_stat(rho_list, prob_list) for (vname, rho_list) in arranged_rho.items()}
            #change null rho to min
            min_rho = min(r for r in rho.values() if (r > 0))
            for vname, r in rho.items():
                if r == 0.0:
                    rho[vname] = min_rho
            return rho


    def write_rho(self):
        """ Write the computed rhos in the file --rho-file.
        """
        if self.cfg.grad_rho_file == '': pass
        else:
            rho_data = self.compute_rho()
            if self.ph_object.cylinder_rank == 0:
                with open(self.cfg.grad_rho_file, 'w') as file:
                    writer = csv.writer(file)
                    writer.writerow(['#Rho values'])
                    for (vname, rho) in rho_data.items():
                        writer.writerow([vname, rho])


class Set_Rho():
    """ Interface to set the computed rhos in PH.

    Args:
       cfg (Config): config object

    """
    def __init__(self, cfg):
        self.cfg = cfg

    def rho_setter(self, scenario):
        """ rho setter to be used in the PH algorithm

        Args:
        scenario (Pyomo Concrete Model): scenario
        cfg (Config object): config object

        Returns:
        rho_list (list): list of (id(variable), rho)

        """
        assert self.cfg != None, "you have to give the rho_setter a cfg"
        assert self.cfg.grad_rho_path != '', "use --rho-path to give the path of your rhos file"
        rhofile = self.cfg.grad_rho_path
        rho_list = list()
        with open(rhofile) as infile:
            reader = csv.reader(infile)
            for row in reader:
                if (row[0].startswith('#')):
                    continue
                else:
                    fullname = row[0]
                    vo = scenario.find_component(fullname)
                    if vo is not None:
                        rho_list.append((id(vo), float(row[1])))
                    else:
                        raise RuntimeError(f"rho values from {filename} found Var {fullname} "
                                           f"that is not found in the scenario given (name={s._name})")
        return rho_list


    #======================================================================

def _parser_setup():
    """ Set up config object and return it, but don't parse

    Returns:
       cfg (Config): config object

    Notes:
       parsers for the non-model-specific arguments; but the model_module_name will be pulled off first

    """
    cfg = config.Config()
    cfg.add_branching_factors()
    cfg.num_scens_required()
    cfg.popular_args()
    cfg.two_sided_args()
    cfg.ph_args()    
    cfg.grad_rho_args()

    return cfg


def get_rho_from_W(mname, original_cfg):
    """ Creates a ph object from cfg and using the module functions. Then computes rhos from the Ws.

    Args:
       mname (str): module name
       original_cfg (Config object): config object

    """
    if  (original_cfg.grad_rho_file == ''): return

    try:
        model_module = importlib.import_module(mname)
    except:
        raise RuntimeError(f"Could not import module: {mname}")
    cfg = copy.deepcopy(original_cfg)
    cfg.max_iterations = 0 #we only need x0 here

    #create ph_object via vanilla
    scenario_creator = model_module.scenario_creator
    scenario_denouement = model_module.scenario_denouement
    scen_names_creator_args = inspect.getargspec(model_module.scenario_names_creator).args #partition requires to do that
    if scen_names_creator_args[0] == 'cfg':
        all_scenario_names = model_module.scenario_names_creator(cfg)
    else :
        all_scenario_names = model_module.scenario_names_creator(cfg.num_scens)
    scenario_creator_kwargs = model_module.kw_creator(cfg)
    variable_probability = None
    if hasattr(model_module, '_variable_probability'):
        variable_probability = model_module._variable_probability
    beans = (cfg, scenario_creator, scenario_denouement, all_scenario_names)
    hub_dict = vanilla.ph_hub(*beans,
                              scenario_creator_kwargs=scenario_creator_kwargs,
                              ph_extensions=WXBarWriter,
                              variable_probability=variable_probability)
    list_of_spoke_dict = list()
    wheel = WheelSpinner(hub_dict, list_of_spoke_dict)
    wheel.spin() #TODO: steal only what's needed in  WheelSpinner
    if wheel.strata_rank == 0:  # don't do this for bound ranks
        ph_object = wheel.spcomm.opt

    #==============================================================================
    # Compute rhos
    Find_Rho(ph_object, cfg).rhos()


if __name__ == "__main__":
    print("call find_rho.get_rho_from_W(modulename, cfg) and use --whatpath --rho-file to compute and write rhos")<|MERGE_RESOLUTION|>--- conflicted
+++ resolved
@@ -60,12 +60,8 @@
         self.cfg = cfg
         self.c = dict()
 
-<<<<<<< HEAD
         if cfg.get("rho_file", ifmissing='')  == ''\
            and cfg.get("grad_rho_file", ifmissing='')  == '': 
-=======
-        if cfg.rho_file == '' and cfg.grad_rho_file == '':
->>>>>>> 916f5946
             pass
         else:
             assert self.cfg.grad_whatpath != '', "to compute rhos you have to give the name of a What csv file (using --whatpath)"
