# Copyright 2020 by B. Knueven, D. Mildebrath, C. Muir, J-P Watson, and D.L. Woodruff
# This software is distributed under the 3-clause BSD License.
# Run a few examples; dlw June 2020
# See also runall.py
# Assumes you run from the examples directory.
# Optional command line arguments: solver_name mpiexec_arg
# E.g. python run_all.py
#      python run_all.py cplex
#      python run_all.py gurobi_persistent --oversubscribe

import os
import sys

solver_name = "gurobi_persistent"
if len(sys.argv) > 1:
    solver_name = sys.argv[1]

# Use oversubscribe if your computer does not have enough cores.
# Don't use this unless you have to.
# (This may not be allowed on versions of mpiexec)
mpiexec_arg = ""  # "--oversubscribe"
if len(sys.argv) > 2:
    mpiexec_arg = sys.argv[2]

badguys = dict()

def do_one(dirname, progname, np, argstring):
    os.chdir(dirname)
    runstring = "mpiexec {} -np {} python -m mpi4py {} {}".\
                format(mpiexec_arg, np, progname, argstring)
    print(runstring)
    code = os.system(runstring)
    if code != 0:
        if dirname not in badguys:
            badguys[dirname] = [runstring]
        else:
            badguys[dirname].append(runstring)
    os.chdir("..")


# for farmer, the first arg is num_scens and is required
do_one("farmer", "farmer_cylinders.py", 3,
       "3 --bundles-per-rank=0 --max-iterations=50 "
       "--default-rho=1 --with-display-convergence-detail "
       "--solver-name={} --no-fwph --use-norm-rho-updater".format(solver_name))
do_one("farmer", "farmer_lshapedhub.py", 2,
       "3 --bundles-per-rank=0 --max-iterations=50 "
       "--solver-name={} --rel-gap=0.0 "
       "--no-fwph --max-solver-threads=1".format(solver_name))
do_one("sizes",
       "sizes_cylinders.py",
       4,
       "--num-scens=3 --bundles-per-rank=0 --max-iterations=5 "
       "--iter0-mipgap=0.01 --iterk-mipgap=0.001 "
       "--default-rho=1 --solver-name={} --with-display-progress".format(solver_name))
do_one("hydro", "hydro_cylinders.py", 3,
<<<<<<< HEAD
       "--branching-factors 3 3 --bundles-per-rank=0 --max-iterations=100 "
       "--default-rho=1 --with-xhatspecific --with-lagrangian "
=======
       "--BFs 3 3 --bundles-per-rank=0 --max-iterations=100 "
       "--default-rho=1 --with-xhatshuffle --with-lagrangian "
>>>>>>> 0bda6e9b
       "--solver-name={}".format(solver_name))

if len(badguys) > 0:
    print("\nBad Guys:")
    for i,v in badguys.items():
        print("Directory={}".format(i))
        for c in v:
            print("    {}".format(c))
        sys.exit(1)
else:
    print("\nAll OK.")<|MERGE_RESOLUTION|>--- conflicted
+++ resolved
@@ -54,13 +54,8 @@
        "--iter0-mipgap=0.01 --iterk-mipgap=0.001 "
        "--default-rho=1 --solver-name={} --with-display-progress".format(solver_name))
 do_one("hydro", "hydro_cylinders.py", 3,
-<<<<<<< HEAD
        "--branching-factors 3 3 --bundles-per-rank=0 --max-iterations=100 "
-       "--default-rho=1 --with-xhatspecific --with-lagrangian "
-=======
-       "--BFs 3 3 --bundles-per-rank=0 --max-iterations=100 "
        "--default-rho=1 --with-xhatshuffle --with-lagrangian "
->>>>>>> 0bda6e9b
        "--solver-name={}".format(solver_name))
 
 if len(badguys) > 0:
