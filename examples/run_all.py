--- conflicted
+++ resolved
@@ -184,23 +184,13 @@
        "--max-iterations=5 --default-rho=1 "
        "--solver-name={} --fwph-stop-check-tol 0.01".format(solver_name))
 do_one("hydro", "hydro_cylinders.py", 3,
-<<<<<<< HEAD
        "--branching-factors 3 3 --bundles-per-rank=0 --max-iterations=100 "
-       "--default-rho=1 --with-xhatspecific --with-lagrangian "
-       "--solver-name={}".format(solver_name))
-do_one("hydro", "hydro_ef.py", 1, solver_name)
-do_one("aircond", "aircond_cylinders.py", 3,
-       "--branching-factors 4 3 2 --bundles-per-rank=0 --max-iterations=100 "
-       "--default-rho=1 --with-xhatspecific --with-lagrangian "
-=======
-       "--BFs 3 3 --bundles-per-rank=0 --max-iterations=100 "
        "--default-rho=1 --with-xhatshuffle --with-lagrangian "
        "--solver-name={}".format(solver_name))
 do_one("hydro", "hydro_ef.py", 1, solver_name)
 do_one("aircond", "aircond_cylinders.py", 4,
-       "--BFs 4 3 2 --bundles-per-rank=0 --max-iterations=100 "
+       "--branching-factors 4 3 2 --bundles-per-rank=0 --max-iterations=100 "
        "--default-rho=1 --with-xhatspecific --with-lagrangian --with-xhatshuffle "
->>>>>>> 0bda6e9b
        "--solver-name={}".format(solver_name))
 
 
