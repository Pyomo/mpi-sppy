# Copyright 2020 by B. Knueven, D. Mildebrath, C. Muir, J-P Watson, and D.L. Woodruff
# This software is distributed under the 3-clause BSD License.

# TBD: put in more options: threads, mipgaps for spokes

# There is  manipulation of the mip gap,
#  so we need modifications of the vanilla dicts.
# Notice also that this uses MutliExtensions
import sys
import json
import uc_funcs as uc

import mpisppy.utils.sputils as sputils
from mpisppy.spin_the_wheel import WheelSpinner

from mpisppy.extensions.extension import MultiExtension
from mpisppy.extensions.fixer import Fixer
from mpisppy.extensions.mipgapper import Gapper
from mpisppy.extensions.xhatclosest import XhatClosest
from mpisppy.utils import baseparsers
from mpisppy.utils import vanilla
from mpisppy.extensions.cross_scen_extension import CrossScenarioExtension

from ptdf_ext import PTDFExtension

def _parse_args():
    parser = baseparsers.make_parser("uc_cylinders")
    parser = baseparsers.two_sided_args(parser)
    parser = baseparsers.aph_args(parser)        
    parser = baseparsers.fixer_args(parser)
    parser = baseparsers.fwph_args(parser)
    parser = baseparsers.lagrangian_args(parser)
    parser = baseparsers.xhatlooper_args(parser)
    parser = baseparsers.xhatshuffle_args(parser)
    parser = baseparsers.cross_scenario_cuts_args(parser)
    parser = baseparsers.mip_options(parser)
    parser.add_argument("--ph-mipgaps-json",
                        help="json file with mipgap schedule (default None)",
                        dest="ph_mipgaps_json",
                        type=str,
                        default=None)
    parser.add_argument("--solution-dir",
                        help="writes a tree solution to the provided directory"
                             " (default None)",
                        dest="solution_dir",
                        type=str,
                        default=None)
    parser.add_argument("--xhat-closest-tree",
                        help="Uses XhatClosest to compute a tree solution after"
                             " PH termination (default False)",
                        action='store_true',
                        dest='xhat_closest_tree',
                        default=False)
<<<<<<< HEAD
    parser.add_argument("--add-contingency-constraints",
                        help="Use EGRET to monitor all possible"
                             " non-disconnecting contingencies (default False)",
                        action='store_true',
                        dest='add_contingency_constraints',
                        default=False)
=======
    parser.add_argument("--run-aph",
                        help="Run with async projective hedging instead of progressive hedging",
                        dest="run_aph",
                        action="store_true",
                        default=False)        
>>>>>>> b9c8b376
    args = parser.parse_args()
    return args


def main():
    
    args = _parse_args()

    num_scen = args.num_scens

    with_fwph = args.with_fwph
    with_xhatlooper = args.with_xhatlooper
    with_xhatshuffle = args.with_xhatshuffle
    with_lagrangian = args.with_lagrangian
    with_fixer = args.with_fixer
    fixer_tol = args.fixer_tol
    with_cross_scenario_cuts = args.with_cross_scenario_cuts

    scensavail = [3,4,5,10,25,50,100]
    if num_scen not in scensavail:
        raise RuntimeError("num-scen was {}, but must be in {}".\
                           format(num_scen, scensavail))
    
    scenario_creator_kwargs = {
            "scenario_count": num_scen,
            "path": str(num_scen) + "scenarios_r1",
            "add_contingency_constraints": args.add_contingency_constraints,
        }
    if num_scen == 4:
        scenario_creator_kwargs["path"] = str(num_scen) + "scenarios_rtsgmlc"

    scenario_creator = uc.scenario_creator
    scenario_denouement = uc.scenario_denouement
    all_scenario_names = [f"Scenario{i+1}" for i in range(num_scen)]
    rho_setter = uc._rho_setter
    
    # Things needed for vanilla cylinders
    beans = (args, scenario_creator, scenario_denouement, all_scenario_names)

    ### start ph spoke ###
    if args.run_aph:
        hub_dict = vanilla.aph_hub(*beans,
                                   scenario_creator_kwargs=scenario_creator_kwargs,
                                   ph_extensions=MultiExtension,
                                   rho_setter = rho_setter)
    else:
        hub_dict = vanilla.ph_hub(*beans,
                                  scenario_creator_kwargs=scenario_creator_kwargs,
                                  ph_extensions=MultiExtension,
                                  rho_setter = rho_setter)
        
    # Extend and/or correct the vanilla dictionary
    ext_classes =  [Gapper, PTDFExtension]
    if with_fixer:
        ext_classes.append(Fixer)
    if with_cross_scenario_cuts:
        ext_classes.append(CrossScenarioExtension)
    if args.xhat_closest_tree:
        ext_classes.append(XhatClosest)
        
    hub_dict["opt_kwargs"]["extension_kwargs"] = {"ext_classes" : ext_classes}
    if with_cross_scenario_cuts:
        hub_dict["opt_kwargs"]["options"]["cross_scen_options"]\
            = {"check_bound_improve_iterations" : args.cross_scenario_iter_cnt}

    if with_fixer:
        hub_dict["opt_kwargs"]["options"]["fixeroptions"] = {
            "verbose": args.with_verbose,
            "boundtol": fixer_tol,
            "id_fix_list_fct": uc.id_fix_list_fct,
        }
    if args.xhat_closest_tree:
        hub_dict["opt_kwargs"]["options"]["xhat_closest_options"] = {
            "xhat_solver_options" : dict(),
            "keep_solution" : True
        }

    if args.ph_mipgaps_json is not None:
        with open(args.ph_mipgaps_json) as fin:
            din = json.load(fin)
        mipgapdict = {int(i): din[i] for i in din}
    else:
        mipgapdict = None
    hub_dict["opt_kwargs"]["options"]["gapperoptions"] = {
        "verbose": args.with_verbose,
        "mipgapdict": mipgapdict
        }
        
    if args.default_rho is None:
        # since we are using a rho_setter anyway
        hub_dict.opt_kwargs.options["defaultPHrho"] = 1  
    ### end ph spoke ###
    
    # FWPH spoke
    if with_fwph:
        fw_spoke = vanilla.fwph_spoke(*beans, scenario_creator_kwargs=scenario_creator_kwargs)
        fw_spoke["opt_kwargs"]["extensions"] = PTDFExtension

    # Standard Lagrangian bound spoke
    if with_lagrangian:
        lagrangian_spoke = vanilla.lagrangian_spoke(*beans,
                                              scenario_creator_kwargs=scenario_creator_kwargs,
                                              rho_setter = rho_setter)
        lagrangian_spoke["opt_kwargs"]["extensions"] = PTDFExtension

    # xhat looper bound spoke
    if with_xhatlooper:
        xhatlooper_spoke = vanilla.xhatlooper_spoke(*beans, scenario_creator_kwargs=scenario_creator_kwargs)
        xhatlooper_spoke["opt_kwargs"]["extensions"] = PTDFExtension

    # xhat shuffle bound spoke
    if with_xhatshuffle:
        xhatshuffle_spoke = vanilla.xhatshuffle_spoke(*beans, scenario_creator_kwargs=scenario_creator_kwargs)
        xhatshuffle_spoke["opt_kwargs"]["extensions"] = PTDFExtension
       
    # cross scenario cut spoke
    if with_cross_scenario_cuts:
<<<<<<< HEAD
        cross_scenario_cut_spoke = vanilla.cross_scenario_cut_spoke(*beans, scenario_creator_kwargs=scenario_creator_kwargs)
        cross_scenario_cut_spoke["opt_kwargs"]["extensions"] = PTDFExtension

=======
        cross_scenario_cuts_spoke = vanilla.cross_scenario_cuts_spoke(*beans, scenario_creator_kwargs=scenario_creator_kwargs)
>>>>>>> b9c8b376

    list_of_spoke_dict = list()
    if with_fwph:
        list_of_spoke_dict.append(fw_spoke)
    if with_lagrangian:
        list_of_spoke_dict.append(lagrangian_spoke)
    if with_xhatlooper:
        list_of_spoke_dict.append(xhatlooper_spoke)
    if with_xhatshuffle:
        list_of_spoke_dict.append(xhatshuffle_spoke)
    if with_cross_scenario_cuts:
        list_of_spoke_dict.append(cross_scenario_cuts_spoke)

    wheel = WheelSpinner(hub_dict, list_of_spoke_dict)
    wheel.spin()

    if args.solution_dir is not None:
        wheel.write_tree_solution(args.solution_dir, uc.scenario_tree_solution_writer)

    wheel.write_first_stage_solution('uc_cyl_nonants.npy',
            first_stage_solution_writer=sputils.first_stage_nonant_npy_serializer)


if __name__ == "__main__":
    main()<|MERGE_RESOLUTION|>--- conflicted
+++ resolved
@@ -51,20 +51,17 @@
                         action='store_true',
                         dest='xhat_closest_tree',
                         default=False)
-<<<<<<< HEAD
     parser.add_argument("--add-contingency-constraints",
                         help="Use EGRET to monitor all possible"
                              " non-disconnecting contingencies (default False)",
                         action='store_true',
                         dest='add_contingency_constraints',
                         default=False)
-=======
     parser.add_argument("--run-aph",
                         help="Run with async projective hedging instead of progressive hedging",
                         dest="run_aph",
                         action="store_true",
                         default=False)        
->>>>>>> b9c8b376
     args = parser.parse_args()
     return args
 
@@ -182,13 +179,8 @@
        
     # cross scenario cut spoke
     if with_cross_scenario_cuts:
-<<<<<<< HEAD
         cross_scenario_cut_spoke = vanilla.cross_scenario_cut_spoke(*beans, scenario_creator_kwargs=scenario_creator_kwargs)
         cross_scenario_cut_spoke["opt_kwargs"]["extensions"] = PTDFExtension
-
-=======
-        cross_scenario_cuts_spoke = vanilla.cross_scenario_cuts_spoke(*beans, scenario_creator_kwargs=scenario_creator_kwargs)
->>>>>>> b9c8b376
 
     list_of_spoke_dict = list()
     if with_fwph:
