--- conflicted
+++ resolved
@@ -21,51 +21,8 @@
 import mpisppy.utils.cfg_vanilla as vanilla
 from mpisppy.extensions.cross_scen_extension import CrossScenarioExtension
 
-<<<<<<< HEAD
 from ptdf_ext import PTDFExtension
 
-def _parse_args():
-    parser = baseparsers.make_parser("uc_cylinders")
-    parser = baseparsers.two_sided_args(parser)
-    parser = baseparsers.aph_args(parser)        
-    parser = baseparsers.fixer_args(parser)
-    parser = baseparsers.fwph_args(parser)
-    parser = baseparsers.lagrangian_args(parser)
-    parser = baseparsers.xhatlooper_args(parser)
-    parser = baseparsers.xhatshuffle_args(parser)
-    parser = baseparsers.cross_scenario_cuts_args(parser)
-    parser = baseparsers.mip_options(parser)
-    parser.add_argument("--ph-mipgaps-json",
-                        help="json file with mipgap schedule (default None)",
-                        dest="ph_mipgaps_json",
-                        type=str,
-                        default=None)
-    parser.add_argument("--solution-dir",
-                        help="writes a tree solution to the provided directory"
-                             " (default None)",
-                        dest="solution_dir",
-                        type=str,
-                        default=None)
-    parser.add_argument("--xhat-closest-tree",
-                        help="Uses XhatClosest to compute a tree solution after"
-                             " PH termination (default False)",
-                        action='store_true',
-                        dest='xhat_closest_tree',
-                        default=False)
-    parser.add_argument("--add-contingency-constraints",
-                        help="Use EGRET to monitor all possible"
-                             " non-disconnecting contingencies (default False)",
-                        action='store_true',
-                        dest='add_contingency_constraints',
-                        default=False)
-    parser.add_argument("--run-aph",
-                        help="Run with async projective hedging instead of progressive hedging",
-                        dest="run_aph",
-                        action="store_true",
-                        default=False)        
-    args = parser.parse_args()
-    return args
-=======
 def _parse_args():
     cfg = config.Config()
     cfg.popular_args()
@@ -97,9 +54,12 @@
                          description="Run with async projective hedging instead of progressive hedging",
                          domain=bool,
                          default=False)        
+    cfg.add_to_config("add_contingency_constraints",
+                      description="Use Egret to monitor all possible non-disconnnection contingencies (default False)",
+                      domain=bool,
+                      default=True)
     cfg.parse_command_line("uc_cylinders")
     return cfg
->>>>>>> c8746eae
 
 
 def main():
@@ -124,7 +84,7 @@
     scenario_creator_kwargs = {
             "scenario_count": num_scen,
             "path": str(num_scen) + "scenarios_r1",
-            "add_contingency_constraints": args.add_contingency_constraints,
+            "add_contingency_constraints": cfg.add_contingency_constraints,
         }
     if num_scen == 4:
         scenario_creator_kwargs["path"] = str(num_scen) + "scenarios_rtsgmlc"
@@ -150,13 +110,8 @@
                                   rho_setter = rho_setter)
         
     # Extend and/or correct the vanilla dictionary
-<<<<<<< HEAD
-    ext_classes =  [Gapper, PTDFExtension]
-    if with_fixer:
-=======
-    ext_classes =  [Gapper]
+    ext_classes = [Gapper, PTDFExtension]
     if fixer:
->>>>>>> c8746eae
         ext_classes.append(Fixer)
     if cross_scenario_cuts:
         ext_classes.append(CrossScenarioExtension)
@@ -219,14 +174,9 @@
         xhatshuffle_spoke["opt_kwargs"]["extensions"] = PTDFExtension
        
     # cross scenario cut spoke
-<<<<<<< HEAD
-    if with_cross_scenario_cuts:
-        cross_scenario_cut_spoke = vanilla.cross_scenario_cut_spoke(*beans, scenario_creator_kwargs=scenario_creator_kwargs)
-        cross_scenario_cut_spoke["opt_kwargs"]["extensions"] = PTDFExtension
-=======
     if cross_scenario_cuts:
         cross_scenario_cuts_spoke = vanilla.cross_scenario_cuts_spoke(*beans, scenario_creator_kwargs=scenario_creator_kwargs)
->>>>>>> c8746eae
+        cross_scenario_cuts_spoke["opt_kwargs"]["extensions"] = PTDFExtension
 
     list_of_spoke_dict = list()
     if fwph:
