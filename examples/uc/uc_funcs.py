# Copyright 2020 by B. Knueven, D. Mildebrath, C. Muir, J-P Watson, and D.L. Woodruff
# This software is distributed under the 3-clause BSD License.

# NOTE: this file has some "legacy" functions with wrappers
#  (but it even has some legacy wrappers....)


import os

from pyomo.dataportal import DataPortal

import mpisppy.scenario_tree as scenario_tree

import pyomo.environ as pyo
import mpisppy.utils.sputils as sputils

import egret.parsers.prescient_dat_parser as pdp
import egret.data.model_data as md
import egret.models.unit_commitment as uc


def pysp_instance_creation_callback(scenario_name, path=None, scenario_count=None,
                                    add_contingency_constraints=False):
    """
    All this does is create the concrete model instance.
    Notes:
    - The uc_cylinders.py code has a `scenario_count` kwarg that gets passed to
      the spokes, but it seems to be unused here...
    """
    #print("Building instance for scenario =", scenario_name)
    scennum = sputils.extract_num(scenario_name)

    root_node_dat = os.path.isfile(os.path.join(path,"RootNode.dat"))
    scenario_1_dat = os.path.isfile(os.path.join(path,"Scenario_1.dat"))
    scenario_1_json = os.path.isfile(os.path.join(path,"Scenario_1.json")) or\
                        os.path.isfile(os.path.join(path,"Scenario_1.json.gz"))


    assert not (root_node_dat and scenario_1_dat)
    assert not (root_node_dat and scenario_1_json)
    assert not (scenario_1_dat and scenario_1_json)

    if root_node_dat:
        uc_model_params = pdp.get_uc_model()

        scenario_data = DataPortal(model=uc_model_params)
        scenario_data.load(filename=path+os.sep+"RootNode.dat")
        scenario_data.load(filename=path+os.sep+"Node"+str(scennum)+".dat")

        scenario_params = uc_model_params.create_instance(scenario_data,
                                                          report_timing=False,
                                                          name=scenario_name)

        scenario_md = md.ModelData(pdp.create_model_data_dict_params(scenario_params, keep_names=True))

    elif scenario_1_dat:
        uc_model_params = pdp.get_uc_model()

        scenario_data = DataPortal(model=uc_model_params)
        scenario_data.load(filename=path+os.sep+"Scenario_"+str(scennum)+".dat")

        scenario_params = uc_model_params.create_instance(scenario_data,
                                                          report_timing=False,
                                                          name=scenario_name)

        scenario_md = md.ModelData(pdp.create_model_data_dict_params(scenario_params, keep_names=True))

    elif scenario_1_json:
        scenario_md = md.ModelData(os.path.join(path, f"Scenario_{scennum}.json"))

    else:
        raise RuntimeError(f"Can't determine stochastic UC data type in directory {path}")

    if add_contingency_constraints:
        _add_all_contingency_constraints(scenario_md)

    ## TODO: use the "power_balance_constraints" for now. In the future, networks should be
    ##       handled with a custom callback -- also consider other base models
    scenario_instance = uc.create_tight_unit_commitment_model(scenario_md)

    # hold over string attribute from Egret,
    # causes warning wth LShaped/Benders
    del scenario_instance.objective

    return scenario_instance

<<<<<<< HEAD
def scenario_creator(scenario_name, **kwargs):
    return pysp2_callback(scenario_name, **kwargs)

def pysp2_callback(scenario_name, **kwargs):
=======

# TBD: there are legacy functions here that should probably be factored.

def scenario_creator(scenario_name, scenario_count=None, path=None,
                     num_scens=None, seedoffset=0):

    # Do some calculations that might be needed by confidence interval software
    scennum = sputils.extract_num(scenario_name)
    newnum = scennum + seedoffset
    newname = f"Scenario{newnum}"
    
    return pysp2_callback(scenario_name, scenario_count=scenario_count,
                          path=path, num_scens=num_scens, seedoffset=seedoffset)

def pysp2_callback(scenario_name, scenario_count=None, path=None,
                     num_scens=None, seedoffset=0):
>>>>>>> b9c8b376
    ''' The callback needs to create an instance and then attach
        the nodes to it in a list _mpisppy_node_list ordered by stages.
        Optionally attach _PHrho. 
    '''

    instance = pysp_instance_creation_callback(
        scenario_name, **kwargs,
    )

    #Add the probability of the scenario
    if num_scens is not None :
        instance._mpisppy_probability = 1/num_scens

    # now attach the one and only tree node (ROOT is a reserved word)
    # UnitOn[*,*] is the only set of nonant variables
    """
    instance._mpisppy_node_list = [scenario_tree.ScenarioNode("ROOT",
                                                          1.0,
                                                          1,
                                                          instance.StageCost["Stage_1"], #"Stage_1" hardcodes the commitments in all time periods
                                                          [instance.UnitOn],
                                                          instance,
                                                          [instance.UnitStart, instance.UnitStop, instance.StartupIndicator],
                                                          )]
    """
    sputils.attach_root_node(instance,
                             instance.StageCost["Stage_1"],
                             [instance.UnitOn],
                             nonant_ef_suppl_list = [instance.UnitStart,
                                                     instance.UnitStop,
                                                     instance.StartupIndicator])
    return instance

def scenario_denouement(rank, scenario_name, scenario):
#    print("First stage cost for scenario",scenario_name,"is",pyo.value(scenario.StageCost["FirstStage"]))
#    print("Second stage cost for scenario",scenario_name,"is",pyo.value(scenario.StageCost["SecondStage"]))
    pass

def scenario_rhosa(scenario_instance):

    return scenario_rhos(scenario_instance)

def _rho_setter(scenario_instance):

    return scenario_rhos(scenario_instance)

def scenario_rhos(scenario_instance, rho_scale_factor=0.1):
    computed_rhos = []
    for t in scenario_instance.TimePeriods:
        for g in scenario_instance.ThermalGenerators:
            max_capacity = pyo.value(scenario_instance.MaximumPowerOutput[g,t])
            min_power = pyo.value(scenario_instance.MinimumPowerOutput[g,t])
            max_power = pyo.value(scenario_instance.MaximumPowerOutput[g,t])
            avg_power = min_power + ((max_power - min_power) / 2.0)

            min_cost = pyo.value(scenario_instance.MinimumProductionCost[g,t])

            avg_cost = scenario_instance.ComputeProductionCosts(scenario_instance, g, t, avg_power) + min_cost
            #max_cost = scenario_instance.ComputeProductionCosts(scenario_instance, g, t, max_power) + min_cost

            computed_rho = rho_scale_factor * avg_cost
            computed_rhos.append((id(scenario_instance.UnitOn[g,t]), computed_rho))
                             
    return computed_rhos

def scenario_rhos_trial_from_file(scenario_instance, rho_scale_factor=0.01,
                                    fname=None):
    ''' First computes the standard rho values (as computed by scenario_rhos()
        above). Then reads rho values from the specified file (raises error if
        no file specified) which is a csv formatted (var_name,rho_value). If
        the rho_value specified in the file is strictly positive, it replaces
        the value computed by scenario_rhos().

        DTM: I wrote this function to test some specific things--I don't think
        this will have a general purpose use, and can probably be deleted.
    '''
    if (fname is None):
        raise RuntimeError('Please provide an "fname" kwarg to '
                           'the "rho_setter_kwargs" option in options')
    computed_rhos = scenario_rhos(scenario_instance,
                                    rho_scale_factor=rho_scale_factor)
    try:
        trial_rhos = _get_saved_rhos(fname)
    except:
        raise RuntimeError('Formatting issue in specified rho file ' + fname +
                           '. Format should be (variable_name,rho_value) for '
                           'each row, with no blank lines, and no '
                           'extra/commented lines')
    
    index = 0
    for b in sorted(scenario_instance.Buses):
        for t in sorted(scenario_instance.TimePeriods):
            for g in sorted(scenario_instance.ThermalGeneratorsAtBus[b]):
                var = scenario_instance.UnitOn[g,t]
                computed_rho = computed_rhos[index]
                try:
                    trial_rho = trial_rhos[var.name]
                except KeyError:
                    raise RuntimeError(var.name + ' is missing from '
                                       'the specified rho file ' + fname)
                if (trial_rho >= 1e-14):
                    print('Using a trial rho')
                    computed_rhos[index] = (id(var), trial_rho)
                index += 1
                             
    return computed_rhos

def _get_saved_rhos(fname):
    ''' Return a dict of trial rho values, indexed by variable name.
    '''
    rhos = dict()
    with open(fname, 'r') as f:
        for line in f:
            line = line.split(',')
            vname = ','.join(line[:-1])
            rho = float(line[-1])
            rhos[vname] = rho
    return rhos

def id_fix_list_fct(scenario_instance):
    """ specify tuples used by the fixer.

    Args:
        s (ConcreteModel): the sizes instance.
    Returns:
         i0, ik (tuples): one for iter 0 and other for general iterations.
             Var id,  threshold, nb, lb, ub
             The threshold is on the square root of the xbar squared differnce
             nb, lb an bu an "no bound", "upper" and "lower" and give the numver
                 of iterations or None for ik and for i0 anything other than None
                 or None. In both cases, None indicates don't fix.
    """
    import mpisppy.extensions.fixer as fixer

    iter0tuples = []
    iterktuples = []

    for b in sorted(scenario_instance.Buses):
        for t in sorted(scenario_instance.TimePeriods):
            for g in sorted(scenario_instance.ThermalGeneratorsAtBus[b]):

                iter0tuples.append(fixer.Fixer_tuple(scenario_instance.UnitOn[g,t],
                                                     th=0.01, nb=None, lb=0, ub=None))
                
                iterktuples.append(fixer.Fixer_tuple(scenario_instance.UnitOn[g,t],
                                                     th=0.01, nb=None, lb=6, ub=6))

    return iter0tuples, iterktuples

def write_solution(spcomm, opt_dict, solution_dir):
    from mpisppy.cylinders.xhatshufflelooper_bounder import XhatShuffleInnerBound
    from mpisppy.extensions.xhatclosest import XhatClosest
    from mpisppy.opt.ph import PH

    if spcomm.global_rank == 0:
        if spcomm.last_ib_idx is None:
            best_strata_rank = -1
            print("No incumbent solution to print")
        else:
            best_strata_rank = spcomm.last_ib_idx
    else:
        best_strata_rank = None

    best_strata_rank = spcomm.fullcomm.bcast(best_strata_rank, root=0)

    if spcomm.strata_rank != best_strata_rank:
        # Nothing to do
        return
    ## else this spoke/hub is the winner!

    # do some checks, to make sure the solution we print will be nonantipative
    if best_strata_rank != 0:
        assert opt_dict["spoke_class"] in (XhatShuffleInnerBound, )
    else: # this is the hub, TODO: also could check for XhatSpecific
        assert opt_dict["opt_class"] in (PH, )
        assert XhatClosest in opt_dict["opt_kwargs"]["extension_kwargs"]["ext_classes"]
        assert "keep_solution" in opt_dict["opt_kwargs"]["options"]["xhat_closest_options"]
        assert opt_dict["opt_kwargs"]["options"]["xhat_closest_options"]["keep_solution"] is True

    ## if we've passed the above checks, the scenarios should have the tree solution

    ## make solution dir if it doesn't exist,
    ## but only on rank 0
    if spcomm.cylinder_rank == 0:
        if not os.path.exists(solution_dir):
            os.makedirs(solution_dir)

    spcomm.cylinder_comm.Barrier()

    for sname, s in spcomm.opt.local_scenarios.items():
        file_name = os.path.join(solution_dir, sname+'.json')
        mds = uc._save_uc_results(s, relaxed=False)
        mds.write(file_name)

    return

def scenario_tree_solution_writer( solution_dir, sname, scenario, bundling ):
    file_name = os.path.join(solution_dir, sname+'.json')
    mds = uc._save_uc_results(scenario, relaxed=False)
    mds.write(file_name)

<<<<<<< HEAD
def _add_all_contingency_constraints(md):
    from egret.model_library.transmission.tx_calc import (construct_connection_graph,
                                                          get_N_minus_1_branches,
                                                         )

    branches = dict(md.elements(element_type='branch'))
    mapping_bus_to_idx = { bus_n: i for i, bus_n in enumerate(md.data['elements']['bus'].keys()) }
    graph = construct_connection_graph(branches, mapping_bus_to_idx)
    all_connected_contigencies = get_N_minus_1_branches(graph, branches, mapping_bus_to_idx)

    md.data['elements']['contingency'] = \
            { bn : {'branch_contingency': bn} for bn in all_connected_contigencies }
=======
#=========
def scenario_names_creator(scnt,start=0):
    # (only for Amalgamator): return the full list of names
    return [F"Scenario{i+1}" for i in range(start,scnt+start)]

#=========
def inparser_adder(inparser):
    # (only for Amalgamator): add command options unique to uc
    # we don't need to add any command for the uc problem
    inparser.add_argument("--UC-count-for-path",
                          help="Mainly for confidence intervals to give a prefix for the directory provides the scenario data but will be overridden if scen_count is greater (default 0)",
                          dest="UC_count_for_path",
                          type=int,
                          default=0)
    return()


#=========
def kw_creator(options):
    # (only for Amalgamator and MMW_conf): linked to the scenario_creator and inparser_adder
    if "path" in options:
        path = options["path"]
        num_scens = options.get('num_scens', 0)
    else:
        UCC = options.get('UC_count_for_path', 0)
        args = options.get('args')
        UCC = args.UC_count_for_path if hasattr(args, "UC_count_for_path") else UCC
        num_scens = options.get('num_scens', 0)
        scens_for_path = max(num_scens, UCC)
        path = str(scens_for_path) + "scenarios_r1"
    num_scens = None if num_scens == 0 else num_scens
    kwargs = {
        "scenario_count": num_scens,
        "path": path
    }
    return kwargs

#============================
def sample_tree_scen_creator(sname, stage, sample_branching_factors, seed,
                             given_scenario=None, **scenario_creator_kwargs):
    """ Create a scenario within a sample tree. Mainly for multi-stage and simple for two-stage.
    Args:
        sname (string): scenario name to be created
        stage (int >=1 ): for stages > 1, fix data based on sname in earlier stages
        sample_branching_factors (list of ints): branching factors for the sample tree
        seed (int): To allow random sampling (for some problems, it might be scenario offset)
        given_scenario (Pyomo concrete model): if not None, use this to get data for ealier stages
        scenario_creator_kwargs (dict): keyword args for the standard scenario creator funcion
    Returns:
        scenario (Pyomo concrete model): A scenario for sname with data in stages < stage determined
                                         by the arguments
    """
    # Since this is a two-stage problem, we don't have to do much.
    sca = scenario_creator_kwargs.copy()
    sca["seedoffset"] = seed
    sca["num_scens"] = sample_branching_factors[0]  # two-stage problem
    return scenario_creator(sname, **sca)
>>>>>>> b9c8b376
<|MERGE_RESOLUTION|>--- conflicted
+++ resolved
@@ -84,12 +84,6 @@
 
     return scenario_instance
 
-<<<<<<< HEAD
-def scenario_creator(scenario_name, **kwargs):
-    return pysp2_callback(scenario_name, **kwargs)
-
-def pysp2_callback(scenario_name, **kwargs):
-=======
 
 # TBD: there are legacy functions here that should probably be factored.
 
@@ -106,7 +100,6 @@
 
 def pysp2_callback(scenario_name, scenario_count=None, path=None,
                      num_scens=None, seedoffset=0):
->>>>>>> b9c8b376
     ''' The callback needs to create an instance and then attach
         the nodes to it in a list _mpisppy_node_list ordered by stages.
         Optionally attach _PHrho. 
@@ -308,7 +301,6 @@
     mds = uc._save_uc_results(scenario, relaxed=False)
     mds.write(file_name)
 
-<<<<<<< HEAD
 def _add_all_contingency_constraints(md):
     from egret.model_library.transmission.tx_calc import (construct_connection_graph,
                                                           get_N_minus_1_branches,
@@ -321,7 +313,7 @@
 
     md.data['elements']['contingency'] = \
             { bn : {'branch_contingency': bn} for bn in all_connected_contigencies }
-=======
+
 #=========
 def scenario_names_creator(scnt,start=0):
     # (only for Amalgamator): return the full list of names
@@ -378,5 +370,4 @@
     sca = scenario_creator_kwargs.copy()
     sca["seedoffset"] = seed
     sca["num_scens"] = sample_branching_factors[0]  # two-stage problem
-    return scenario_creator(sname, **sca)
->>>>>>> b9c8b376
+    return scenario_creator(sname, **sca)