#!/bin/bash
# This runs a few command lines to illustrate the use of generic_cylinders.py

SOLVER="cplex"
SPB=1

<<<<<<< HEAD
echo "^^^ Multi-stage AirCond ^^^"
mpiexec -np 3 python -m mpi4py ../mpisppy/generic_cylinders.py --module-name mpisppy.tests.examples.aircond --branching-factors "3 3 3" --solver-name ${SOLVER} --max-iterations 10 --max-solver-threads 4 --default-rho 1 --lagrangian --xhatxbar --rel-gap 0.01 --solution-base-name aircond_nonants
# --xhatshuffle --stag2EFsolvern

echo "^^^ Multi-stage AirCond, pickle the scenarios ^^^"
mpiexec -np 3 python -m mpi4py ../mpisppy/generic_cylinders.py --module-name mpisppy.tests.examples.aircond --branching-factors "3 3 3" --solver-name ${SOLVER} --max-iterations 10 --max-solver-threads 4 --default-rho 1 --lagrangian --xhatxbar --rel-gap 0.01 --solution-base-name aircond_nonants --pickle-scenarios-dir aircond/pickles

exit


=======
echo "^^^ write scenario lp and nonant json files ^^^"
cd sizes
python ../../mpisppy/generic_cylinders.py --module-name sizes --num-scens 3 --default-rho 1 --solver-name ${SOLVER} --max-iterations 0 --scenario-lpfiles
cd ..

echo "^^^ pickle sizes bundles ^^^"
cd sizes
python -m mpi4py ../../mpisppy/generic_cylinders.py --module-name sizes --num-scens 10 --pickle-bundles-dir sizes_pickles --scenarios-per-bundle 5 --default-rho 1
cd ..

echo "^^^ unpickle the sizes bundles and write the lp and nonant files ^^^"
# note that numscens need to match the number before pickling...
# so does scenarios per bundle
cd sizes
python ../../mpisppy/generic_cylinders.py --module-name sizes --num-scens 10 --default-rho 1 --solver-name ${SOLVER} --max-iterations 0 --scenario-lpfiles --unpickle-bundles-dir sizes_pickles --scenarios-per-bundle 5
cd ..
echo "xxxx Early exit. xxxx"
exit

>>>>>>> 9a4dd943
echo "^^^ pickle the scenarios ^^^"
cd farmer
python ../../mpisppy/generic_cylinders.py --module-name farmer --pickle-scenarios-dir farmer_pickles --crops-mult 2 --num-scens 10
cd ..

echo "^^^ pickle the scenarios a little faster ^^^"
# for larger models, the speed up is more
cd farmer
mpiexec -np 2 python -m mpi4py ../../mpisppy/generic_cylinders.py --module-name farmer --pickle-scenarios-dir farmer_pickles --crops-mult 2 --num-scens 10
cd ..

echo "^^^ used pickled scenarios ^^^"
cd farmer
# note that crops-mult would be ignored
mpiexec -np 3 python -m mpi4py ../../mpisppy/generic_cylinders.py --module-name farmer --num-scens 10 --solver-name ${SOLVER} --max-iterations 10 --max-solver-threads 4 --default-rho 1 --lagrangian --xhatshuffle --rel-gap 0.01 --unpickle-scenarios-dir farmer_pickles
cd ..

echo "^^^ use proper bundles without writing ^^^"
cd sslp
mpiexec -np 3 python -m mpi4py ../../mpisppy/generic_cylinders.py --module-name sslp --sslp-data-path ./data --instance-name sslp_15_45_10 --scenarios-per-bundle $SPB --default-rho 1 --solver-name ${SOLVER} --max-iterations 5 --lagrangian --xhatshuffle --rel-gap 0.001
cd ..

echo "^^^ write pickle bundles ^^^"
cd sslp
python -m mpi4py ../../mpisppy/generic_cylinders.py --module-name sslp --sslp-data-path ./data --instance-name sslp_15_45_10 --pickle-bundles-dir sslp_pickles --scenarios-per-bundle $SPB --default-rho 1
cd ..

echo "^^^ write pickle bundles faster ^^^"
# np needs to divide the number of scenarios, btw
cd sslp
mpiexec -np 2 python -m mpi4py ../../mpisppy/generic_cylinders.py --module-name sslp --sslp-data-path ./data --instance-name sslp_15_45_10 --pickle-bundles-dir sslp_pickles --scenarios-per-bundle $SPB --default-rho 1
cd ..

echo "^^^ read pickle bundles ^^^"
cd sslp
mpiexec -np 3 python -m mpi4py ../../mpisppy/generic_cylinders.py --module-name sslp --sslp-data-path ./data --instance-name sslp_15_45_10 --unpickle-bundles-dir sslp_pickles --scenarios-per-bundle $SPB --default-rho 1 --solver-name=${SOLVER} --max-iterations 5 --lagrangian --xhatshuffle --rel-gap 0.001
cd ..

cd farmer

mpiexec -np 3 python -m mpi4py ../../mpisppy/generic_cylinders.py --module-name farmer --num-scens 3 --solver-name ${SOLVER} --max-iterations 10 --max-solver-threads 4 --default-rho 1 --lagrangian --xhatshuffle --rel-gap 0.01 --solution-base-name farmer_nonants

echo "^^^ sep rho not dynamic ^^^"
mpiexec -np 3 python -m mpi4py ../../mpisppy/generic_cylinders.py --module-name farmer --num-scens 3 --bundles-per-rank=0 --max-iterations=100 --default-rho=1 --solver-name=${SOLVER} --xhatpath=./farmer_nonants.npy --grad-order-stat 0.0 --xhatxbar --ph-ob --max-stalled-iters 5000 --sep-rho --rel-gap 0.001


echo "^^^ sep rho dynamic ^^^"
mpiexec -np 3 python -m mpi4py ../../mpisppy/generic_cylinders.py --module-name farmer --num-scens 3 --bundles-per-rank=0 --max-iterations=100 --default-rho=1 --solver-name=${SOLVER} --xhatpath=./farmer_nonants.npy --grad-order-stat 0.0 --xhatxbar --ph-ob --max-stalled-iters 5000 --sep-rho --rel-gap 0.001 --dynamic-rho-dual-crit --dynamic-rho-dual-thresh 0.1

mpiexec -np 3 python -m mpi4py ../../mpisppy/generic_cylinders.py --module-name farmer --num-scens 3 --bundles-per-rank=0 --max-iterations=100 --default-rho=1 --solver-name=${SOLVER} --xhatpath=./farmer_nonants.npy --grad-order-stat 0.0 --xhatxbar --ph-ob --max-stalled-iters 5000 --grad-rho-setter --rel-gap 0.001

# now do it again, but this time using dynamic rho
echo "^^^ grad rho dynamic ^^^"
mpiexec -np 3 python -m mpi4py ../../mpisppy/generic_cylinders.py --module-name farmer --num-scens 3 --bundles-per-rank=0 --max-iterations=100 --default-rho=1 --solver-name=${SOLVER} --xhatpath=./farmer_nonants.npy --grad-order-stat 0.0 --xhatxbar --ph-ob --max-stalled-iters 5000 --grad-rho-setter --rel-gap 0.001 --dynamic-rho-dual-crit --dynamic-rho-dual-thresh 0.1

echo "^^^ sensi rho dynamic ^^^"
mpiexec -np 3 python -m mpi4py ../../mpisppy/generic_cylinders.py --module-name farmer --num-scens 3 --bundles-per-rank=0 --max-iterations=100 --default-rho=1 --solver-name=${SOLVER} --xhatpath=./farmer_nonants.npy --grad-order-stat 0.0 --xhatxbar --ph-ob --max-stalled-iters 5000 --sensi-rho --rel-gap 0.001 --dynamic-rho-dual-crit --dynamic-rho-dual-thresh 0.1

cd ..

echo "^^^ netdes sensi-rho ^^^"
cd netdes
mpiexec -np 3 python -m mpi4py ../../mpisppy/generic_cylinders.py --module-name netdes --netdes-data-path ./data --instance-name network-10-20-L-01 --solver-name ${SOLVER} --max-iterations 10 --max-solver-threads 4 --default-rho 1 --lagrangian --xhatshuffle --rel-gap 0.01 --sensi-rho
cd ..

echo "^^^ farmer sensi-rho ^^^"
mpiexec -np 3 python -m mpi4py ../mpisppy/generic_cylinders.py --module-name farmer/farmer --num-scens 3 --solver-name ${SOLVER} --max-iterations 10 --max-solver-threads 4 --default-rho 1 --lagrangian --xhatshuffle --rel-gap 0.01 --sensi-rho


# sslp EF
echo "^^^ sslp ef ^^^"
cd sslp
python ../../mpisppy/generic_cylinders.py --module-name sslp --sslp-data-path ./data --EF --instance-name sslp_15_45_10 --EF-solver-name ${SOLVER}
cd ..

echo "^^^ sslp bounds ^^^"
cd sslp
mpiexec -np 3 python -m mpi4py ../../mpisppy/generic_cylinders.py --module-name sslp --sslp-data-path ./data --instance-name sslp_15_45_10 --solver-name ${SOLVER} --max-iterations 10 --max-solver-threads 4 --default-rho 1 --lagrangian --xhatshuffle --rel-gap 0.01
cd ..

# netdes EF
echo "^^^ netdes ef ^^^"
cd netdes
python ../../mpisppy/generic_cylinders.py --module-name netdes --netdes-data-path ./data --EF --instance-name network-10-20-L-01 --EF-solver-name ${SOLVER}
cd ..

echo "^^^ netdes bounds ^^^"
cd netdes
mpiexec -np 3 python -m mpi4py ../../mpisppy/generic_cylinders.py --module-name netdes --netdes-data-path ./data --instance-name network-10-20-L-01 --solver-name ${SOLVER} --max-iterations 10 --max-solver-threads 4 --default-rho 1 --lagrangian --xhatshuffle --rel-gap 0.01

# sizes EF
echo "^^^ sizes ef ^^^"
python ../mpisppy/generic_cylinders.py --module-name sizes/sizes --EF --num-scens 3 --EF-solver-name ${SOLVER}

# sizes with a custom rho_setter
echo "^^^ sizes custom rho_setter ^^^"
mpiexec -np 3 python -m mpi4py ../mpisppy/generic_cylinders.py --module-name sizes/sizes --num-scens 3 --solver-name ${SOLVER} --max-iterations 10 --max-solver-threads 4 --default-rho 1 --lagrangian --xhatshuffle --rel-gap 0.0001

# Note: you still need to name a module to get help
echo "^^^ help ^^^"
python -m mpi4py ../mpisppy/generic_cylinders.py --module-name farmer/farmer --help

# A not-so-useful run that does not use MPI, so only runs a hub
echo "^^^ hub ^^^"
python -m mpi4py ../mpisppy/generic_cylinders.py --module-name farmer/farmer --num-scens 3 --solver-name ${SOLVER} --max-iterations 10 --max-solver-threads 4 --default-rho 1 

# same thing, but with bounds
echo "^^^ farmer bounds ^^^"
mpiexec -np 3 python -m mpi4py ../mpisppy/generic_cylinders.py --module-name farmer/farmer --num-scens 3 --solver-name ${SOLVER} --max-iterations 10 --max-solver-threads 4 --default-rho 1 --lagrangian --xhatshuffle --rel-gap 0.01

# try a simple Hydro
pwd
cd hydro
mpiexec -np 3 python -m mpi4py ../../mpisppy/generic_cylinders.py --module-name hydro --solver-name ${SOLVER} --max-iterations 100 --bundles-per-rank=0 --default-rho 1 --lagrangian --xhatshuffle --rel-gap 0.001 --branching-factors "3 3" --stage2EFsolvern ${SOLVER}
cd ..


# now UC
echo "^^^ not-so-cool UC bounds (you can do a lot better) ^^^"
# I'm not sure why I can only find uc_funcs from the directory it is in...
cd uc
mpiexec -np 3 python -m mpi4py ../../mpisppy/generic_cylinders.py --module-name uc_funcs --num-scens 5 --solver-name ${SOLVER} --max-iterations 10 --max-solver-threads 4 --default-rho 1 --lagrangian --xhatshuffle --rel-gap 0.01
cd ..

echo "^^^ not-so-cool UC with mipgapper ^^^"
# I'm not sure why I can only find uc_funcs from the directory it is in...
cd uc
mpiexec -np 3 python -m mpi4py ../../mpisppy/generic_cylinders.py --module-name uc_funcs --num-scens 5 --solver-name ${SOLVER} --max-iterations 10 --max-solver-threads 4 --default-rho 1 --lagrangian --xhatshuffle --rel-gap 0.001 --mipgaps-json phmipgaps.json
cd ..



exit

# begin gradient based rho demo
# NOTE: you need to have pynumero installed!
# gradient rho, and particularly the dynamic version, is agressive,
# so you probably need ph-ob instead of lagrangian
# and you probably need xhat-xbar instead of xhatshuffle
# Note that the order stat is set to zero.
# For farmer, just plain old rho=1 is usually better than gradient rho

# First we are going to get an xhat, which is needed for grad_rho
cd farmer
mpiexec -np 3 python -m mpi4py ../../mpisppy/generic_cylinders.py --module-name farmer --num-scens 3 --solver-name ${SOLVER} --max-iterations 10 --max-solver-threads 4 --default-rho 1 --lagrangian --xhatshuffle --rel-gap 0.01 --solution-base-name farmer_nonants

mpiexec -np 3 python -m mpi4py ../../mpisppy/generic_cylinders.py --module-name farmer --num-scens 3 --bundles-per-rank=0 --max-iterations=100 --default-rho=1 --solver-name=${SOLVER} --xhatpath=./farmer_nonants.npy --grad-order-stat 0.0 --xhatxbar --ph-ob --max-stalled-iters 5000 --grad-rho-setter --rel-gap 0.001

# now do it again, but this time using dynamic rho

mpiexec -np 3 python -m mpi4py ../../mpisppy/generic_cylinders.py --module-name farmer --num-scens 3 --bundles-per-rank=0 --max-iterations=100 --default-rho=1 --solver-name=${SOLVER} --xhatpath=./farmer_nonants.npy --grad-order-stat 0.0 --xhatxbar --ph-ob --max-stalled-iters 5000 --grad-rho-setter --rel-gap 0.001 --dynamic-rho-dual-crit --dynamic-rho-dual-thresh 0.1

cd ..
# end gradient based rho demo
<|MERGE_RESOLUTION|>--- conflicted
+++ resolved
@@ -4,7 +4,6 @@
 SOLVER="cplex"
 SPB=1
 
-<<<<<<< HEAD
 echo "^^^ Multi-stage AirCond ^^^"
 mpiexec -np 3 python -m mpi4py ../mpisppy/generic_cylinders.py --module-name mpisppy.tests.examples.aircond --branching-factors "3 3 3" --solver-name ${SOLVER} --max-iterations 10 --max-solver-threads 4 --default-rho 1 --lagrangian --xhatxbar --rel-gap 0.01 --solution-base-name aircond_nonants
 # --xhatshuffle --stag2EFsolvern
@@ -12,10 +11,9 @@
 echo "^^^ Multi-stage AirCond, pickle the scenarios ^^^"
 mpiexec -np 3 python -m mpi4py ../mpisppy/generic_cylinders.py --module-name mpisppy.tests.examples.aircond --branching-factors "3 3 3" --solver-name ${SOLVER} --max-iterations 10 --max-solver-threads 4 --default-rho 1 --lagrangian --xhatxbar --rel-gap 0.01 --solution-base-name aircond_nonants --pickle-scenarios-dir aircond/pickles
 
+echo "xxxx Early exit. xxxx"
 exit
 
-
-=======
 echo "^^^ write scenario lp and nonant json files ^^^"
 cd sizes
 python ../../mpisppy/generic_cylinders.py --module-name sizes --num-scens 3 --default-rho 1 --solver-name ${SOLVER} --max-iterations 0 --scenario-lpfiles
@@ -32,10 +30,8 @@
 cd sizes
 python ../../mpisppy/generic_cylinders.py --module-name sizes --num-scens 10 --default-rho 1 --solver-name ${SOLVER} --max-iterations 0 --scenario-lpfiles --unpickle-bundles-dir sizes_pickles --scenarios-per-bundle 5
 cd ..
-echo "xxxx Early exit. xxxx"
-exit
 
->>>>>>> 9a4dd943
+
 echo "^^^ pickle the scenarios ^^^"
 cd farmer
 python ../../mpisppy/generic_cylinders.py --module-name farmer --pickle-scenarios-dir farmer_pickles --crops-mult 2 --num-scens 10
