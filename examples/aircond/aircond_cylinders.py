--- conflicted
+++ resolved
@@ -206,12 +206,7 @@
                                                   scenario_creator_kwargs=scenario_creator_kwargs,
                                                   rho_setter = primal_rho_setter,
                                                   all_nodenames = all_nodenames)
-
-<<<<<<< HEAD
-    # FWPH bound spoke
-=======
     # Indepdent FWPH bound spoke
->>>>>>> faa91944
     if with_fwph:
         fwph_spoke = vanilla.fwph_spoke(*beans,
                                         scenario_creator_kwargs=scenario_creator_kwargs,
